--- conflicted
+++ resolved
@@ -42,10 +42,6 @@
       ]
     },
     "kong_svelte": {
-<<<<<<< HEAD
-=======
-      "dependencies": [],
->>>>>>> c32c7161
       "source": [
         "src/kong_svelte/dist"
       ],
