--- conflicted
+++ resolved
@@ -16,10 +16,7 @@
 import { userTokens } from '$lib/stores/userTokens';
 import { get } from 'svelte/store';
 import { canisters, type CanisterType } from '$lib/config/auth.config';
-<<<<<<< HEAD
 import { icrcActor } from '$lib/stores/auth';
-=======
->>>>>>> cf4a538d
 
 // Lazy initialization of API client to prevent SSR issues
 const getApiClient = () => {
@@ -202,16 +199,7 @@
  * Claims tokens from the faucet
  */
 export const faucetClaim = async (): Promise<void> => {
-<<<<<<< HEAD
   const actor = faucetActor({anon: false, requiresSigning: false});
-=======
-  const actor = auth.pnp.getActor<CanisterType['KONG_FAUCET']>({
-    canisterId: canisters.kongFaucet.canisterId,
-    idl: canisters.kongFaucet.idl,
-    anon: false,
-    requiresSigning: false,
-  });
->>>>>>> cf4a538d
   const result = await actor.claim();
 
   if ('Ok' in result) {
@@ -232,15 +220,7 @@
       throw new Error("API calls can only be made in the browser");
     }
 
-<<<<<<< HEAD
     const actor = icrcActor({canisterId, anon: true});
-=======
-    const actor = auth.pnp.getActor<CanisterType['ICRC2_LEDGER']>({
-      canisterId: canisterId,
-      idl: canisters.icrc2.idl,
-      anon: true,
-    });
->>>>>>> cf4a538d
     if (!actor) {
       throw new Error('Failed to create token actor');
     }
