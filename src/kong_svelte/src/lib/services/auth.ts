import { writable, get } from "svelte/store";
import { walletsList, type PNP } from "@windoge98/plug-n-play";
import { idlFactory as kongBackendIDL } from "../../../../declarations/kong_backend";
import { idlFactory as kongFaucetIDL } from "../../../../declarations/kong_faucet";
import { ICRC2_IDL as icrc2IDL } from "$lib/idls/icrc2.idl.js";
import { idlFactory as kongDataIDL } from "../../../../declarations/kong_data";
import { pnp } from "./pnp/PnpInitializer";
import { createAnonymousActorHelper } from "$lib/utils/actorUtils";
import { browser } from "$app/environment";
import { TokenService } from "./tokens/TokenService";
import { kongDB } from "./db";
import { PoolService } from "./pools/PoolService";
import { idlFactory as snsGovernanceIDL } from "$lib/idls/snsGovernance.idl.js";

<<<<<<< HEAD
// Export filtered wallet list (memoized)
function filterWallets(wallets: PNP[]) {
  if(process.env.DFX_NETWORK === "ic") {
    return wallets.filter(wallet => wallet.id !== 'oisy');
  }
  return wallets;
}
//export const availableWallets = filterWallets(walletsList);
// Export the list of available wallets
export const availableWallets = walletsList;
=======
// Constants
const STORAGE_KEYS = {
  LAST_WALLET: "kongSelectedWallet",
  AUTO_CONNECT_ATTEMPTED: "kongAutoConnectAttempted",
  WAS_CONNECTED: "wasConnected",
  CONNECTION_RETRY_COUNT: "connectionRetryCount"
} as const;

// Configuration
const CONFIG = {
  MAX_RETRIES: 3,
  RETRY_DELAY: 2000,
  CONNECTION_TIMEOUT: 30000, // 30 seconds
} as const;

// Export filtered wallet list (memoized)
export const availableWallets = walletsList.filter(wallet => wallet.id !== 'oisy');
>>>>>>> c888e654

// Create stores with initial states
export const selectedWalletId = writable<string | null>(null);
export const isConnected = writable<boolean>(false);
export const principalId = writable<string | null>(null);
export const connectionError = writable<string | null>(null);

// Type definitions
export type CanisterType = "kong_backend" | "icrc1" | "icrc2" | "kong_faucet";

// Memoized IDL mappings
export const canisterIDLs = Object.freeze({
  kong_backend: kongBackendIDL,
  kong_faucet: kongFaucetIDL,
  icrc1: icrc2IDL,
  icrc2: icrc2IDL,
  kong_data: kongDataIDL,
  sns_governance: snsGovernanceIDL,
});

function createAuthStore(pnp: PNP) {
  const store = writable({
    isConnected: false,
    account: null,
    isInitialized: false,
  });

  const { subscribe, set, update } = store;

  // Memoized storage access functions with error handling
  const storage = {
    save: (key: keyof typeof STORAGE_KEYS, value: string): void => {
      if (!browser) return;
      try {
        localStorage.setItem(STORAGE_KEYS[key], value);
      } catch (e) {
        console.warn(`Failed to write ${key} to localStorage:`, e);
      }
    },
    remove: (key: keyof typeof STORAGE_KEYS): void => {
      if (!browser) return;
      try {
        localStorage.removeItem(STORAGE_KEYS[key]);
      } catch (e) {
        console.warn(`Failed to remove ${key} from localStorage:`, e);
      }
    },
    get: (key: keyof typeof STORAGE_KEYS): string | null => {
      if (!browser) return null;
      try {
        return localStorage.getItem(STORAGE_KEYS[key]);
      } catch (e) {
        console.warn(`Failed to read ${key} from localStorage:`, e);
        return null;
      }
    },
    increment: (key: keyof typeof STORAGE_KEYS): number => {
      if (!browser) return 0;
      try {
        const value = Number(localStorage.getItem(STORAGE_KEYS[key])) || 0;
        localStorage.setItem(STORAGE_KEYS[key], String(value + 1));
        return value + 1;
      } catch (e) {
        console.warn(`Failed to increment ${key} in localStorage:`, e);
        return 0;
      }
    }
  };

  const clearConnectionState = () => {
    Object.keys(STORAGE_KEYS).forEach(key => {
      storage.remove(key as keyof typeof STORAGE_KEYS);
    });
    sessionStorage.removeItem(STORAGE_KEYS.AUTO_CONNECT_ATTEMPTED);
  };

  const storeObj = {
    subscribe,
    pnp,

    async initialize() {
      if (!browser) return;
      console.log("Initializing auth");
      
      try {
        const lastWallet = storage.get("LAST_WALLET");
        if (!lastWallet || lastWallet === "plug") return;

        const hasAttempted = sessionStorage.getItem(STORAGE_KEYS.AUTO_CONNECT_ATTEMPTED);
        const wasConnected = storage.get("WAS_CONNECTED");
        const retryCount = Number(storage.get("CONNECTION_RETRY_COUNT")) || 0;
        
        if ((hasAttempted && !wasConnected) || retryCount >= CONFIG.MAX_RETRIES) {
          return;
        }

        await this.connect(lastWallet, true);
        storage.remove("CONNECTION_RETRY_COUNT");
        
      } catch (error) {
        console.warn("Auto-connect failed:", error);
        storage.increment("CONNECTION_RETRY_COUNT");
        clearConnectionState();
        connectionError.set(error.message);
      } finally {
        sessionStorage.setItem(STORAGE_KEYS.AUTO_CONNECT_ATTEMPTED, "true");
      }
    },

    async connect(walletId: string, isAutoConnect = false) {
      try {
        connectionError.set(null);
        const result = await pnp.connect(walletId);

        if (result && "owner" in result) {
          const owner = result.owner.toString();
          const newState = {
            isConnected: true,
            account: result,
            isInitialized: true,
          };
          
          // Update all states atomically
          set(newState);
          selectedWalletId.set(walletId);
          isConnected.set(true);
          principalId.set(owner);
          
          // Update storage
          storage.save("LAST_WALLET", walletId);
          storage.save("WAS_CONNECTED", "true");
          storage.remove("CONNECTION_RETRY_COUNT");
          sessionStorage.setItem(STORAGE_KEYS.AUTO_CONNECT_ATTEMPTED, "false");
          
          // Load balances in parallel with timeout
          await Promise.all([
            TokenService.loadBalances(owner),
            PoolService.fetchUserPoolBalances(true),
          ]).catch(error => {
            console.warn("Failed to load initial balances:", error);
          });

          return result;
        }
        
        throw new Error("Invalid connection result format");
      } catch (error) {
        console.error("Connection error:", error);
        set({ isConnected: false, account: null, isInitialized: true });
        clearConnectionState();
        connectionError.set(error.message);
        throw error;
      }
    },

    async disconnect() {
      try {
        const result = await pnp.disconnect();
        
        // Clear state
        set({ isConnected: false, account: null, isInitialized: true });
        selectedWalletId.set(null);
        isConnected.set(false);
        principalId.set(null);
        connectionError.set(null);
        
        // Clear DB in parallel
        await Promise.all([
          kongDB.token_balances.clear(),
          kongDB.user_pools.clear()
        ]).catch(error => {
          console.warn("Failed to clear databases:", error);
        });

        // Clear storage
        if (browser) {
          clearConnectionState();
        }

        return result;
      } catch (error) {
        console.error("Disconnect error:", error);
        connectionError.set(error.message);
        throw error;
      }
    },

    getActor(
      canisterId: string,
      idl: any,
      options: { anon?: boolean; requiresSigning?: boolean } = {},
    ) {
      if (options.anon) {
        return createAnonymousActorHelper(canisterId, idl);
      }

      if (!pnp.isWalletConnected()) {
        throw new Error('Anonymous user');
      }

      return pnp.getActor(canisterId, idl, {
        anon: options.anon,
        requiresSigning: options.requiresSigning,
      });
    },
  };

  return storeObj;
}

export type AuthStore = ReturnType<typeof createAuthStore>;

// Create singleton auth store instance
export const auth = createAuthStore(pnp);

// Helper functions
export function requireWalletConnection(): void {
  if (!pnp.isWalletConnected()) {
    throw new Error("Wallet is not connected.");
  }
}

export const connectWallet = async (walletId: string) => {
  try {
    return await auth.connect(walletId);
  } catch (error) {
    console.error("Failed to connect wallet:", error);
    throw error;
  }
};<|MERGE_RESOLUTION|>--- conflicted
+++ resolved
@@ -12,7 +12,21 @@
 import { PoolService } from "./pools/PoolService";
 import { idlFactory as snsGovernanceIDL } from "$lib/idls/snsGovernance.idl.js";
 
-<<<<<<< HEAD
+// Constants
+const STORAGE_KEYS = {
+  LAST_WALLET: "kongSelectedWallet",
+  AUTO_CONNECT_ATTEMPTED: "kongAutoConnectAttempted",
+  WAS_CONNECTED: "wasConnected",
+  CONNECTION_RETRY_COUNT: "connectionRetryCount"
+} as const;
+
+// Configuration
+const CONFIG = {
+  MAX_RETRIES: 3,
+  RETRY_DELAY: 2000,
+  CONNECTION_TIMEOUT: 30000, // 30 seconds
+} as const;
+
 // Export filtered wallet list (memoized)
 function filterWallets(wallets: PNP[]) {
   if(process.env.DFX_NETWORK === "ic") {
@@ -23,25 +37,6 @@
 //export const availableWallets = filterWallets(walletsList);
 // Export the list of available wallets
 export const availableWallets = walletsList;
-=======
-// Constants
-const STORAGE_KEYS = {
-  LAST_WALLET: "kongSelectedWallet",
-  AUTO_CONNECT_ATTEMPTED: "kongAutoConnectAttempted",
-  WAS_CONNECTED: "wasConnected",
-  CONNECTION_RETRY_COUNT: "connectionRetryCount"
-} as const;
-
-// Configuration
-const CONFIG = {
-  MAX_RETRIES: 3,
-  RETRY_DELAY: 2000,
-  CONNECTION_TIMEOUT: 30000, // 30 seconds
-} as const;
-
-// Export filtered wallet list (memoized)
-export const availableWallets = walletsList.filter(wallet => wallet.id !== 'oisy');
->>>>>>> c888e654
 
 // Create stores with initial states
 export const selectedWalletId = writable<string | null>(null);
