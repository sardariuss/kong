--- conflicted
+++ resolved
@@ -249,8 +249,6 @@
     }
   }
 
-<<<<<<< HEAD
-=======
   static async getPool(token0: string, token1: string): Promise<BE.Pool | null> {
     try {
       const actor = createAnonymousActorHelper(
@@ -276,7 +274,6 @@
     }
   }
 
->>>>>>> 8a4bbf6d
   static async createPool(params: {
     token_0: FE.Token;
     amount_0: bigint;
