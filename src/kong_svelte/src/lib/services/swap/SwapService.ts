// src/lib/services/swap/SwapService.ts
import { getTokenDecimals, liveTokens, loadBalances } from "$lib/services/tokens/tokenStore";
import { toastStore } from "$lib/stores/toastStore";
import { get } from "svelte/store";
import { Principal } from "@dfinity/principal";
import BigNumber from "bignumber.js";
import { IcrcService } from "$lib/services/icrc/IcrcService";
import { swapStatusStore } from "./swapStore";
import { auth, canisterIDLs } from "$lib/services/auth";
import { KONG_BACKEND_CANISTER_ID } from "$lib/constants/canisterConstants";
import { requireWalletConnection } from "$lib/services/auth";

interface SwapExecuteParams {
  swapId: string;
  payToken: FE.Token;
  payAmount: string;
  receiveToken: FE.Token;
  receiveAmount: string;
  userMaxSlippage: number;
  backendPrincipal: Principal;
  lpFees: any[];
}

interface SwapStatus {
  status: string;
  pay_amount: bigint;
  pay_symbol: string;
  receive_amount: bigint;
  receive_symbol: string;
}

interface SwapResponse {
  Swap: SwapStatus;
}

interface RequestStatus {
  reply: SwapResponse;
  statuses: string[];
}

interface RequestResponse {
  Ok: RequestStatus[];
}

interface TokenInfo {
  canister_id: string;
  fee?: bigint;
  fee_fixed: bigint;
  icrc1?: boolean;
  icrc2?: boolean;
}

// Base BigNumber configuration for internal calculations
// Set this high enough to handle intermediate calculations without loss of precision
BigNumber.config({
  DECIMAL_PLACES: 36, // High enough for internal calculations
  ROUNDING_MODE: BigNumber.ROUND_DOWN,
  EXPONENTIAL_AT: [-50, 50],
});

export class SwapService {
  private static INITIAL_POLLING_INTERVAL = 500; // 500ms initially
  private static FAST_POLLING_INTERVAL = 100; // 100ms after 5 seconds
  private static FAST_POLLING_DELAY = 5000; // 5 seconds before switching to fast polling
  private static pollingInterval: NodeJS.Timeout | null = null;
  private static startTime: number;
  private static readonly POLLING_INTERVAL = 300; // .3 second
  private static readonly MAX_ATTEMPTS = 200; // 30 seconds

  private static isValidNumber(value: string | number): boolean {
    if (typeof value === 'number') {
      return !isNaN(value) && isFinite(value);
    }
    if (typeof value === 'string') {
      const num = Number(value);
      return !isNaN(num) && isFinite(num);
    }
    return false;
  }

  public static toBigInt(value: string | number | BigNumber, decimals?: number): bigint {
    try {
      // If decimals provided, handle scaling
      if (decimals !== undefined) {
        const multiplier = new BigNumber(10).pow(decimals);
        
        // If it's a BigNumber instance
        if (value instanceof BigNumber) {
          if (value.isNaN() || !value.isFinite()) {
            console.warn('Invalid BigNumber value:', value);
            return BigInt(0);
          }
          return BigInt(value.times(multiplier).integerValue(BigNumber.ROUND_DOWN).toString());
        }

        // If it's a string or number
        if (!this.isValidNumber(value)) {
          console.warn('Invalid numeric value:', value);
          return BigInt(0);
        }

        const bn = new BigNumber(value);
        if (bn.isNaN() || !bn.isFinite()) {
          console.warn('Invalid conversion to BigNumber:', value);
          return BigInt(0);
        }

        return BigInt(bn.times(multiplier).integerValue(BigNumber.ROUND_DOWN).toString());
      }

      // Original logic for when no decimals provided
      if (value instanceof BigNumber) {
        return BigInt(value.integerValue(BigNumber.ROUND_DOWN).toString());
      }

      if (!this.isValidNumber(value)) {
        return BigInt(0);
      }

      const bn = new BigNumber(value);
      return BigInt(bn.integerValue(BigNumber.ROUND_DOWN).toString());
    } catch (error) {
      console.error('Error converting to BigInt:', error);
      return BigInt(0);
    }
  }

  public static fromBigInt(amount: bigint, decimals: number): string {
    try {
      const result = new BigNumber(amount.toString())
        .div(new BigNumber(10).pow(decimals))
        .toString();
      return isNaN(Number(result)) ? "0" : result;
    } catch {
      return "0";
    }
  }

  /**
   * Gets swap quote from backend
   */
  public static async swap_amounts(
    payToken: FE.Token,
    payAmount: bigint,
    receiveToken: FE.Token,
  ): Promise<BE.SwapQuoteResponse> {
    try {
      if (!payToken?.symbol || !receiveToken?.symbol) {
        throw new Error("Invalid tokens provided for swap quote");
      }
<<<<<<< HEAD
      const actor = await auth.getActor(
        KONG_BACKEND_CANISTER_ID,
=======
      const actor =  auth.getActor(
        kongBackendCanisterId,
>>>>>>> bf202d75
        canisterIDLs.kong_backend,
        { anon: true },
      );
      return await actor.swap_amounts(
        payToken.symbol,
        payAmount,
        receiveToken.symbol,
      );
    } catch (error) {
      console.error("Error getting swap amounts:", error);
      throw error;
    }
  }

  /**
   * Gets quote details including price, fees, etc.
   */
  public static async getQuoteDetails(params: {
    payToken: FE.Token;
    payAmount: bigint;
    receiveToken: FE.Token;
  }): Promise<{
    receiveAmount: string;
    price: string;
    usdValue: string;
    lpFee: String;
    gasFee: String;
    tokenFee?: String;
    slippage: number;
  }> {
    const quote = await SwapService.swap_amounts(
      params.payToken,
      params.payAmount,
      params.receiveToken,
    );

    if (!("Ok" in quote)) {
      throw new Error(quote.Err);
    }

    const tokens = get(liveTokens);
    const receiveToken = tokens.find(
      (t) => t.address === params.receiveToken.address,
    );
    const payToken = tokens.find((t) => t.address === params.payToken.address);
    if (!receiveToken) throw new Error("Receive token not found");

    const receiveAmount = SwapService.fromBigInt(
      quote.Ok.receive_amount,
      receiveToken.decimals,
    );

    let lpFee = "0";
    let gasFee = "0";
    let tokenFee = "0";

    if (quote.Ok.txs.length > 0) {
      const tx = quote.Ok.txs[0];
      lpFee = SwapService.fromBigInt(tx.lp_fee, receiveToken.decimals);
      gasFee = SwapService.fromBigInt(tx.gas_fee, receiveToken.decimals);
      tokenFee = payToken.fee_fixed.toString();
    }

    return {
      receiveAmount,
      price: quote.Ok.price.toString(),
      usdValue: new BigNumber(receiveAmount).times(quote.Ok.price).toFormat(2),
      lpFee,
      gasFee,
      tokenFee,
      slippage: quote.Ok.slippage,
    };
  }

  /**
   * Executes swap asynchronously
   */
  public static async swap_async(params: {
    pay_token: string;
    pay_amount: bigint;
    receive_token: string;
    receive_amount: bigint[];
    max_slippage: number[];
    receive_address?: string[];
    referred_by?: string[];
    pay_tx_id?: { BlockIndex: number }[];
  }): Promise<BE.SwapAsyncResponse> {
    try {
<<<<<<< HEAD
      const actor = await auth.pnp.getActor(
        KONG_BACKEND_CANISTER_ID,
=======
      const actor =  auth.pnp.getActor(
        kongBackendCanisterId,
>>>>>>> bf202d75
        canisterIDLs.kong_backend,
        { 
          anon: false, 
          requiresSigning: auth.pnp.activeWallet.id === 'plug' 
        },
      );
      const result = await actor.swap_async(params);
      return result;
    } catch (error) {
      console.error("Error in swap_async:", error);
      throw error;
    }
  }

  /**
   * Gets request status
   */
  public static async requests(requestIds: bigint[]): Promise<RequestResponse> {
    try {
<<<<<<< HEAD
      const actor = await auth.pnp.getActor(
        KONG_BACKEND_CANISTER_ID,
=======
      const actor =  auth.getActor(
        kongBackendCanisterId,
>>>>>>> bf202d75
        canisterIDLs.kong_backend,
        { anon: true }
      );
      const result = await actor.requests(requestIds);
      return result;
    } catch (error) {
      console.error("Error getting request status:", error);
      throw error;
    }
  }

  /**
   * Executes complete swap flow
   */
  public static async executeSwap(
    params: SwapExecuteParams,
  ): Promise<bigint | false> {
    const swapId = params.swapId;
    try {
      requireWalletConnection();
      const tokens = get(liveTokens)
      const payToken = tokens.find(
        (t) => t.canister_id === params.payToken.canister_id
      );
      
      if (!payToken) {
        console.error("Pay token not found:", params.payToken);
        throw new Error(`Pay token ${params.payToken.symbol} not found`);
      }

      const payAmount = SwapService.toBigInt(
        params.payAmount,
        payToken.decimals
      );

      const receiveToken = tokens.find(
        (t) => t.canister_id === params.receiveToken.canister_id
      );
      
      if (!receiveToken) {
        console.error("Receive token not found:", params.receiveToken);
        throw new Error(`Receive token ${params.receiveToken.symbol} not found`);
      }

      const receiveAmount = SwapService.toBigInt(
        params.receiveAmount,
        receiveToken.decimals
      );

      let txId: bigint | false;
      let approvalId: bigint | false;
      const toastId = toastStore.info(
        `Swapping ${params.payAmount} ${params.payToken.symbol} to ${params.receiveAmount} ${params.receiveToken.symbol}...`,
      );
      if (payToken.icrc2) {
        const requiredAllowance = payAmount;
        approvalId = await IcrcService.checkAndRequestIcrc2Allowances(
          payToken,
          requiredAllowance,
        );
      } else if (payToken.icrc1) {
        const result = await IcrcService.transfer(
          payToken,
          params.backendPrincipal,
          payAmount,
          { fee: BigInt(payToken.fee_fixed) },
        );

        if (result?.Ok) {
          txId = result.Ok;
        } else {
          txId = false;
        }
      } else {
        throw new Error(
          `Token ${payToken.symbol} does not support ICRC1 or ICRC2`,
        );
      }

      if (txId === false || approvalId === false) {
        swapStatusStore.updateSwap(swapId, {
          status: "Failed",
          isProcessing: false,
          error: "Transaction failed during transfer/approval",
        });
        toastStore.error("Transaction failed during transfer/approval");
        return false;
      }

      const swapParams = {
        pay_token: params.payToken.symbol,
        pay_amount: BigInt(payAmount),
        receive_token: params.receiveToken.symbol,
        receive_amount: [BigInt(receiveAmount)],
        max_slippage: [params.userMaxSlippage],
        receive_address: [],
        referred_by: [],
        pay_tx_id: txId ? [{ BlockIndex: Number(txId) }] : [],
      };

      if (["oisy"].includes(auth.pnp.activeWallet.id)) {
        const actor = auth.pnp.getActor(
          KONG_BACKEND_CANISTER_ID,
          canisterIDLs.kong_backend,
          { 
            anon: false, 
            requiresSigning: auth.pnp.activeWallet.id === 'plug' 
          },
        );
        const result = await actor.swap(swapParams);

        if ("Ok" in result) {
          // Convert amounts using the correct decimals
          const formattedPayAmount = SwapService.fromBigInt(
            result.Ok.pay_amount,
            await getTokenDecimals(result.Ok.pay_symbol),
          );
          const formattedReceiveAmount = SwapService.fromBigInt(
            result.Ok.receive_amount,
            await getTokenDecimals(result.Ok.receive_symbol),
          );

          swapStatusStore.updateSwap(swapId, {
            status: "Success",
            isProcessing: false,
            error: null,
            shouldRefreshQuote: true,
            lastQuote: null,
            details: {
              payAmount: formattedPayAmount,
              payToken: params.payToken,
              receiveAmount: formattedReceiveAmount,
              receiveToken: params.receiveToken,
            },
          });

          // Load updated balances immediately and after delays
          const walletId = auth?.pnp?.account?.owner?.toString();

          if (walletId) {
            const updateBalances = async () => {
              try {
                await loadBalances(
                  walletId.toString(),
                  { tokens: [params.payToken, params.receiveToken], forceRefresh: true }
                );
              } catch (error) {
                console.error("Error updating balances:", error);
              }
            };

            // Update immediately
            await updateBalances();

            // Schedule updates with increasing delays
            const delays = [1000, 2000, 3000, 4000, 5000];
            delays.forEach((delay) => {
              setTimeout(async () => {
                await updateBalances();
              }, delay);
            });
          }

          return BigInt(result.Ok.tx_id);
        } else {
          swapStatusStore.updateSwap(swapId, {
            status: "Failed",
            isProcessing: false,
            error: result.Err || "Swap failed",
          });
          toastStore.error(result.Err || "Swap failed");
          return false;
        }
      } else {
        const result = await SwapService.swap_async(swapParams);

        if (result.Ok) {
          this.monitorTransaction(result?.Ok, swapId);
        } else {
          console.error("Swap error:", result.Err);
          return false;
        }
        return result.Ok;
      }
    } catch (error) {
      swapStatusStore.updateSwap(swapId, {
        status: "Failed",
        isProcessing: false,
        error: error instanceof Error ? error.message : "Swap failed",
      });
      console.error("Swap execution failed:", error);
      toastStore.error(error instanceof Error ? error.message : "Swap failed");
      return false;
    }
  }

  public static async monitorTransaction(requestId: bigint, swapId: string) {
    this.stopPolling();
    this.startTime = Date.now();
    let attempts = 0;
    let lastStatus = ""; // Track the last status
    let swapStatus = swapStatusStore.getSwap(swapId);
    toastStore.info(
      `Confirming swap of ${swapStatus?.payToken.symbol} to ${swapStatus?.receiveToken.symbol}...`,
      { duration: 10000 },
    );

    const poll = async () => {
      if (attempts >= this.MAX_ATTEMPTS) {
        this.stopPolling();
        swapStatusStore.updateSwap(swapId, {
          status: "Timeout",
          isProcessing: false,
          error: "Swap timed out",
        });
        toastStore.error("Swap timed out");
        return;
      }

      try {
        const status: RequestResponse = await this.requests([requestId]);

        if (status.Ok?.[0]?.reply) {
          const res: RequestStatus = status.Ok[0];

          // Only show toast for new status updates
          if (res.statuses && res.statuses.length > 0) {
            const latestStatus = res.statuses[res.statuses.length - 1];
            if (latestStatus !== lastStatus) {
              lastStatus = latestStatus;
              if (latestStatus.includes("Success")) {
                toastStore.success(`Swap completed successfully`);
              } else if (res.statuses.length == 1) {
                toastStore.info(`${latestStatus}`);
              } else if (latestStatus.includes("Failed")) {
                toastStore.error(`${latestStatus}`);
              }
            }
          }

          if (res.statuses.find((s) => s.includes("Failed"))) {
            this.stopPolling();
            swapStatusStore.updateSwap(swapId, {
              status: "Error",
              isProcessing: false,
              error: res.statuses.find((s) => s.includes("Failed")),
            });
            toastStore.error(
              res.statuses.find((s) => s.includes("Failed")),
            );
            return;
          }

          if ("Swap" in res.reply) {
            const swapStatus: SwapStatus = res.reply.Swap;
            swapStatusStore.updateSwap(swapId, {
              status: swapStatus.status,
              isProcessing: true,
              error: null,
            });

            if (swapStatus.status === "Success") {
              this.stopPolling();
              const token0 = get(liveTokens).find(
                (t) => t.symbol === swapStatus.pay_symbol,
              );
              const token1 = get(liveTokens).find(
                (t) => t.symbol === swapStatus.receive_symbol,
              );

              const formattedPayAmount = SwapService.fromBigInt(
                swapStatus.pay_amount,
                token0?.decimals || 0,
              );
              const formattedReceiveAmount = SwapService.fromBigInt(
                swapStatus.receive_amount,
                token1?.decimals || 0,
              );

              swapStatusStore.updateSwap(swapId, {
                status: "Success",
                isProcessing: false,
                shouldRefreshQuote: true,
                lastQuote: null,
                details: {
                  payAmount: formattedPayAmount,
                  payToken: token0,
                  receiveAmount: formattedReceiveAmount,
                  receiveToken: token1,
                },
              });

              // Load updated balances immediately and after delays
              const tokens = get(liveTokens);
              const payToken = tokens.find(
                (t) => t.symbol === swapStatus.pay_symbol,
              );
              const receiveToken = tokens.find(
                (t) => t.symbol === swapStatus.receive_symbol,
              );
              const walletId = auth?.pnp?.account?.owner?.toString();

              if (!payToken || !receiveToken || !walletId) {
                console.error(
                  "Missing token or wallet info for balance update",
                );
                return;
              }

              const updateBalances = async () => {
                try {
                  await loadBalances(
                    walletId.toString(),
                    { tokens: [payToken, receiveToken], forceRefresh: true }
                  );
                } catch (error) {
                  console.error("Error updating balances:", error);
                }
              };

              // Update immediately
              await updateBalances();
<<<<<<< HEAD

              // Schedule updates with increasing delays
              const delays = [1000, 2000, 3000, 3000, 3000, 5000];
              delays.forEach((delay) => {
                setTimeout(async () => {
                  await updateBalances();
                }, delay);
              });

=======
              toastStore.dismiss(toastId);
>>>>>>> bf202d75
              return;
            } else if (swapStatus.status === "Failed") {
              this.stopPolling();
              swapStatusStore.updateSwap(swapId, {
                status: "Failed",
                isProcessing: false,
                error: "Swap failed",
              });
              toastStore.error("Swap failed");
              return;
            }
          }
        }

        attempts++;

        // Calculate next polling interval
        const elapsedTime = Date.now() - this.startTime;
        const nextInterval =
          elapsedTime >= this.FAST_POLLING_DELAY
            ? this.FAST_POLLING_INTERVAL
            : this.INITIAL_POLLING_INTERVAL;

        // Schedule next poll
        this.pollingInterval = setTimeout(poll, nextInterval);
      } catch (error) {
        console.error("Error monitoring swap:", error);
        this.stopPolling();
        swapStatusStore.updateSwap(swapId, {
          status: "Error",
          isProcessing: false,
          error: "Failed to monitor swap status",
        });
        toastStore.error("Failed to monitor swap status");
        return;
      }
    };

    // Start polling
    poll();
  }

  private static stopPolling() {
    if (this.pollingInterval) {
      clearTimeout(this.pollingInterval);
      this.pollingInterval = null;
    }
  }

  // Clean up method to be called when component unmounts
  public static cleanup() {
    this.stopPolling();
  }

  /**
   * Fetches the swap quote based on the provided amount and tokens.
   */
  public static async getSwapQuote(
    payToken: FE.Token,
    receiveToken: FE.Token,
    payAmount: string
  ): Promise<{ receiveAmount: string; slippage: number }> {
    try {
      // Validate input amount
      if (!payAmount || isNaN(Number(payAmount))) {
        console.warn('Invalid pay amount:', payAmount);
        return {
          receiveAmount: '0',
          slippage: 0
        };
      }

      // Convert amount to BigInt with proper decimal handling
      const payAmountBN = new BigNumber(payAmount);
      const payAmountInTokens = this.toBigInt(payAmountBN, payToken.decimals);

      const quote = await this.swap_amounts(
        payToken,
        payAmountInTokens,
        receiveToken,
      );

      if ("Ok" in quote) {
        // Get decimals synchronously from the token object
        const receiveDecimals = receiveToken.decimals;
        const receivedAmount = this.fromBigInt(
          quote.Ok.receive_amount,
          receiveDecimals
        );

        return {
          receiveAmount: receivedAmount,
          slippage: quote.Ok.slippage
        };
      } else if ("Err" in quote) {
        throw new Error(quote.Err);
      }

      throw new Error("Invalid quote response");
    } catch (err) {
      console.error("Error fetching swap quote:", err);
      throw err;
    }
  }

  /**
   * Calculates the maximum transferable amount of a token, considering fees.
   *
   * @param tokenInfo - Information about the token, including fees and canister ID.
   * @param formattedBalance - The user's available balance of the token as a string.
   * @param decimals - Number of decimal places the token supports.
   * @param isIcrc1 - Boolean indicating if the token follows the ICRC1 standard.
   * @returns A BigNumber representing the maximum transferable amount.
   */
  public static calculateMaxAmount(
    tokenInfo: TokenInfo,
    formattedBalance: string,
    decimals: number = 8,
    isIcrc1: boolean = false,
  ): BigNumber {
    const SCALE_FACTOR = new BigNumber(10).pow(decimals);
    const balance = new BigNumber(formattedBalance);

    // Calculate base fee. If fee is undefined, default to 0.
    const baseFee = tokenInfo.fee_fixed
      ? new BigNumber(tokenInfo.fee_fixed.toString()).dividedBy(SCALE_FACTOR)
      : new BigNumber(0);

    // Calculate gas fee based on token standard
    const gasFee = isIcrc1 ? baseFee : baseFee.multipliedBy(2);

    // Ensure that the max amount is not negative
    const maxAmount = balance.minus(gasFee);
    return BigNumber.maximum(maxAmount, new BigNumber(0));
  }
}<|MERGE_RESOLUTION|>--- conflicted
+++ resolved
@@ -148,13 +148,8 @@
       if (!payToken?.symbol || !receiveToken?.symbol) {
         throw new Error("Invalid tokens provided for swap quote");
       }
-<<<<<<< HEAD
       const actor = await auth.getActor(
         KONG_BACKEND_CANISTER_ID,
-=======
-      const actor =  auth.getActor(
-        kongBackendCanisterId,
->>>>>>> bf202d75
         canisterIDLs.kong_backend,
         { anon: true },
       );
@@ -243,13 +238,8 @@
     pay_tx_id?: { BlockIndex: number }[];
   }): Promise<BE.SwapAsyncResponse> {
     try {
-<<<<<<< HEAD
       const actor = await auth.pnp.getActor(
         KONG_BACKEND_CANISTER_ID,
-=======
-      const actor =  auth.pnp.getActor(
-        kongBackendCanisterId,
->>>>>>> bf202d75
         canisterIDLs.kong_backend,
         { 
           anon: false, 
@@ -269,13 +259,8 @@
    */
   public static async requests(requestIds: bigint[]): Promise<RequestResponse> {
     try {
-<<<<<<< HEAD
       const actor = await auth.pnp.getActor(
         KONG_BACKEND_CANISTER_ID,
-=======
-      const actor =  auth.getActor(
-        kongBackendCanisterId,
->>>>>>> bf202d75
         canisterIDLs.kong_backend,
         { anon: true }
       );
@@ -598,7 +583,6 @@
 
               // Update immediately
               await updateBalances();
-<<<<<<< HEAD
 
               // Schedule updates with increasing delays
               const delays = [1000, 2000, 3000, 3000, 3000, 5000];
@@ -608,9 +592,6 @@
                 }, delay);
               });
 
-=======
-              toastStore.dismiss(toastId);
->>>>>>> bf202d75
               return;
             } else if (swapStatus.status === "Failed") {
               this.stopPolling();
