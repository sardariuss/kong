--- conflicted
+++ resolved
@@ -9,12 +9,8 @@
   import { onDestroy } from "svelte";
   import { PoolService } from "$lib/services/pools/PoolService";
   import { toastStore } from "$lib/stores/toastStore";
-<<<<<<< HEAD
-=======
-  import { auth } from "$lib/services/auth";
   import { loadBalance } from "$lib/services/tokens/tokenStore";
-  import { userPoolListStore } from "$lib/stores/userPoolListStore";
->>>>>>> 8a4bbf6d
+  import { currentUserPoolsStore } from "$lib/stores/currentUserPoolsStore";
 
   export let isCreatingPool: boolean = false;
   export let show: boolean;
@@ -87,7 +83,7 @@
           await Promise.all([
             loadBalance(token0.canister_id, true),
             loadBalance(token1.canister_id, true),
-            userPoolListStore.initialize(),
+            currentUserPoolsStore.initialize(),
           ]);
           
           onClose();
@@ -119,7 +115,7 @@
           await Promise.all([
             loadBalance(token0.canister_id, true),
             loadBalance(token1.canister_id, true),
-            userPoolListStore.initialize(),
+            currentUserPoolsStore.initialize(),
           ]);
           
           onClose();
