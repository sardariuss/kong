--- conflicted
+++ resolved
@@ -518,11 +518,7 @@
 {#if show}
   <div class="fixed inset-0 bg-kong-bg-primary/30 backdrop-blur-md z-[9999] grid place-items-center p-6 overflow-y-auto md:p-6 sm:p-0" on:click|self={closeWithCleanup} role="dialog">
     <div
-<<<<<<< HEAD
       class="relative border bg-kong-bg-primary transition-all duration-200 overflow-hidden w-[420px] bg-kong-bg-secondary {expandDirection} {$panelRoundness} {selectorState.isMobile ? 'fixed inset-0 w-full h-screen rounded-none border-0' : 'border-kong-border border-1'}"
-=======
-      class="relative border bg-kong-bg-dark transition-all duration-200 overflow-hidden w-[420px] bg-kong-token-selector-bg {expandDirection} {isMobile ? 'fixed inset-0 w-full h-screen rounded-none border-0' : 'border-kong-border border-1 rounded-xl'}"
->>>>>>> cf4a538d
       bind:this={selectorState.dropdownElement}
       on:click|stopPropagation
       transition:scale={{ duration: 200, start: 0.95, opacity: 0, easing: cubicOut }}
