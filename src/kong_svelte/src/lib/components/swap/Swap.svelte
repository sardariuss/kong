<script lang="ts">
  import { fade } from "svelte/transition";
  import { onMount } from "svelte";
  import { SwapLogicService } from "$lib/services/swap/SwapLogicService";
  import { swapState } from "$lib/services/swap/SwapStateService";
  import { auth } from "$lib/services/auth";
  import { tokenStore, getTokenDecimals } from "$lib/services/tokens/tokenStore";
  import { getKongBackendPrincipal } from "$lib/utils/canisterIds";
  import { getButtonText } from "./utils";
  import SwapPanel from "$lib/components/swap/swap_ui/SwapPanel.svelte";
  import Button from "$lib/components/common/Button.svelte";
  import TokenSelector from "$lib/components/swap/swap_ui/TokenSelectorModal.svelte";
  import SwapConfirmation from "$lib/components/swap/swap_ui/SwapConfirmation.svelte";
  import BananaRain from "$lib/components/common/BananaRain.svelte";
  import SwapSuccessModal from "./swap_ui/SwapSuccessModal.svelte";
  import { settingsStore } from "$lib/services/settings/settingsStore";
  import { themeStore } from '$lib/stores/themeStore';
  import { get } from "svelte/store";
  import { SwapService } from "$lib/services/swap/SwapService";
  import { toastStore } from "$lib/stores/toastStore";
  import { swapStatusStore } from "$lib/services/swap/swapStore";
  import debounce from "lodash/debounce";
<<<<<<< HEAD
    import { replaceState } from "$app/navigation";
=======
  import { writable } from "svelte/store";
  import { createEventDispatcher } from 'svelte';
>>>>>>> 407707fa

  let isProcessing = false;
  let rotationCount = 0;
  let isRotating = false;
  let currentSwapId: string | null = null;

  const KONG_BACKEND_PRINCIPAL = getKongBackendPrincipal();

  export let initialFromToken: FE.Token | null = null;
  export let initialToToken: FE.Token | null = null;
  export let currentMode: 'normal' | 'pro';

  type PanelType = "pay" | "receive";
  interface PanelConfig {
    id: string;
    type: PanelType;
    title: string;
  }

  let panels: PanelConfig[] = [
    { id: "pay", type: "pay", title: "You Pay" },
    { id: "receive", type: "receive", title: "You Receive" },
  ];

  const dispatch = createEventDispatcher<{
    modeChange: { mode: 'normal' | 'pro' };
  }>();

  $: userMaxSlippage = $settingsStore.max_slippage;

  onMount(() => {
    const init = async () => {
      await tokenStore.loadTokens();
      swapState.initializeTokens(initialFromToken, initialToToken);
    };
    init();

    const swapSuccessHandler = (event: CustomEvent) => {
      SwapLogicService.handleSwapSuccess(event);
    };

    window.addEventListener("swapSuccess", swapSuccessHandler);
    return () => window.removeEventListener("swapSuccess", swapSuccessHandler);
  });

  $: isSwapButtonDisabled =
    !$auth?.account?.owner ||
    !$swapState.payToken ||
    !$swapState.receiveToken ||
    !$swapState.payAmount ||
    $swapState.isProcessing ||
    get(swapState.isInputExceedingBalance) ||
    $swapState.swapSlippage > userMaxSlippage;

  $: buttonText = get($swapState.isInputExceedingBalance)
    ? "Insufficient Balance"
    : $swapState.swapSlippage > userMaxSlippage
      ? `Slippage (${$swapState.swapSlippage.toFixed(2)}%) Exceeds Limit (${userMaxSlippage}%)`
      : getButtonText({
          isCalculating: $swapState.isCalculating,
          isValidInput: Boolean($swapState.payAmount),
          isProcessing: $swapState.isProcessing,
          error: $swapState.error,
          swapSlippage: $swapState.swapSlippage,
          userMaxSlippage,
          isConnected: $auth.isConnected,
          payTokenSymbol: $swapState.payToken?.symbol || "",
          receiveTokenSymbol: $swapState.receiveToken?.symbol || "",
        });

  async function handleSwapClick() {
    if (!$swapState.payToken || !$swapState.receiveToken) return;

    // Reset all relevant state
    swapState.update((state) => ({
      ...state,
      showConfirmation: true,
      isProcessing: false,
      error: null,
      showSuccessModal: false,
    }));

    console.log("showConfirmation before:", $swapState.showConfirmation);

    console.log("showConfirmation after:", $swapState.showConfirmation);
  }

  async function handleSwap(): Promise<boolean> {
    if (
      !$swapState.payToken ||
      !$swapState.receiveToken ||
      !$swapState.payAmount ||
      $swapState.isProcessing
    ) {
      return false;
    }

    try {
      swapState.setIsProcessing(true);
      swapState.setError(null);

      // Create new swap entry and store its ID
      currentSwapId = swapStatusStore.addSwap({
        expectedReceiveAmount: $swapState.receiveAmount,
        lastPayAmount: $swapState.payAmount,
        payToken: $swapState.payToken,
        receiveToken: $swapState.receiveToken,
        payDecimals: Number(getTokenDecimals($swapState.payToken.canister_id).toString()),
      });

      const success = await SwapService.executeSwap({
        swapId: currentSwapId,
        payToken: $swapState.payToken,
        payAmount: $swapState.payAmount,
        receiveToken: $swapState.receiveToken,
        receiveAmount: $swapState.receiveAmount,
        userMaxSlippage,
        backendPrincipal: KONG_BACKEND_PRINCIPAL,
        lpFees: $swapState.lpFees,
      });

      if (success) {
        toastStore.success("Swap successful");
        return true;
      } else {
        toastStore.error("Swap failed");
        return false;
      }
    } catch (error) {
      console.error("Swap error:", error);
      toastStore.error("Swap failed: " + (error.message || "Unknown error"));
      return false;
    } finally {
      swapState.setIsProcessing(false);
      currentSwapId = null;
    }
  }

  async function handleAmountChange(event: CustomEvent) {
    const { value, panelType } = event.detail;

    if (panelType === "pay") {
      await swapState.setPayAmount(value);
    } else {
      await swapState.setReceiveAmount(value);
    }
  }

  function handleTokenSelect(panelType: PanelType) {
    if (panelType === "pay") {
      swapState.update((s) => ({ ...s, showPayTokenSelector: true }));
    } else {
      swapState.update((s) => ({ ...s, showReceiveTokenSelector: true }));
    }
  }

  function handleTokenSelected(token: FE.Token, panelType: PanelType) {
    const currentState = get(swapState);

    // If selecting the same token that's in the other panel, reverse the positions
    if (
      (panelType === "pay" &&
        token.canister_id === currentState.receiveToken?.canister_id) ||
      (panelType === "receive" &&
        token.canister_id === currentState.payToken?.canister_id)
    ) {
      handleReverseTokens();
      return;
    }

    // Otherwise just update the selected token
    if (panelType === 'pay') {
      swapState.setPayToken(token);
      swapState.update(s => ({ ...s, showPayTokenSelector: false }));
      if (token.canister_id) {
        updateTokenInURL('from', token.canister_id);
      }
    } else {
      swapState.setReceiveToken(token);
      swapState.update(s => ({ ...s, showReceiveTokenSelector: false }));
      if (token.canister_id) {
        updateTokenInURL('to', token.canister_id);
      }
    }

    if ($swapState.payAmount) {
      debouncedGetQuote($swapState.payAmount);
    }
  }

  async function handleReverseTokens() {
    if ($swapState.isProcessing) return;
    
    isRotating = true;
    rotationCount++;
    
    const tempPayToken = $swapState.payToken;
    const tempPayAmount = $swapState.payAmount;
    
    swapState.setPayToken($swapState.receiveToken);
    swapState.setReceiveToken(tempPayToken);
    
    if (tempPayAmount) {
      await swapState.setPayAmount(tempPayAmount);
    }
    
    // Update URL params if both tokens are present
    if ($swapState.payToken?.canister_id && $swapState.receiveToken?.canister_id) {
      updateTokenInURL('from', $swapState.payToken.canister_id);
      updateTokenInURL('to', $swapState.receiveToken.canister_id);
    }
    
    setTimeout(() => {
      isRotating = false;
    }, 300);
  }

  function updateTokenInURL(param: 'from' | 'to', tokenId: string) {
    const url = new URL(window.location.href);
    url.searchParams.set(param, tokenId);
    replaceState(url.toString(), {});
  }

  const debouncedGetQuote = debounce(
    async (amount: string) => {
      if ($swapState.payToken && $swapState.receiveToken) {
        await SwapService.getSwapQuote($swapState.payToken, $swapState.receiveToken, amount);
      }
    },
    500,
    {
      leading: false,
      trailing: true,
      maxWait: 1000,
    },
  );

  // Update arrow configurations
  const PixelArrow = {
    viewBox: "0 0 35 42",
    path: "M0.5 26.8824V27.3824H1H2.85294V29.2353V29.7353H3.35294H5.20588V31.5882V32.0882H5.70588H7.55882V33.9412V34.4412H8.05882H9.91177V36.2941V36.7941H10.4118H12.2647V38.6471V39.1471H12.7647H14.6176V41V41.5H15.1176H19.8235H20.3235V41V39.1471H22.1765H22.6765V38.6471V36.7941H24.5294H25.0294V36.2941V34.4412H26.8824H27.3824V33.9412V32.0882H29.2353H29.7353V31.5882V29.7353H31.5882H32.0882V29.2353V27.3824H33.9412H34.4412V26.8824V24.5294V24.0294H33.9412H25.0294V3.35294V2.85294H24.5294H22.6765V1V0.5H22.1765H12.7647H12.2647V1V2.85294H10.4118H9.91177V3.35294V24.0294H1H0.5V24.5294V26.8824Z"
  };

  const ModernArrow = {
    viewBox: "0 0 48 48",
    paths: [
      // Main circle
      "M24 44c11.046 0 20-8.954 20-20S35.046 4 24 4 4 12.954 4 24s8.954 20 20 20z",
      // Top arrow
      "M24 15l7 7H17l7-7z",
      // Bottom arrow
      "M24 33l-7-7h14l-7 7z"
    ]
  };
</script>

<div class="swap-wrapper">
  <div class="swap-container" in:fade={{ duration: 420 }}>
    <div class="mode-selector" class:mode-selector-pixel={$themeStore === 'pixel'}>
      <Button
        variant="yellow"
        size="medium"
        state={currentMode === "normal" ? "selected" : "default"}
        onClick={() => dispatch('modeChange', { mode: 'normal' })}
        width="50%"
      >
        Normal
      </Button>
      <Button
        variant="yellow"
        size="medium"
        state={currentMode === "pro" ? "selected" : "default"}
        onClick={() => dispatch('modeChange', { mode: 'pro' })}
        width="50%"
      >
        Pro
      </Button>
    </div>

    <div class="panels-container relative">
      {#each panels as panel (panel.id)}
        <div class="panel-wrapper">
          <SwapPanel
            title={panel.title}
            token={panel.type === 'pay' ? $swapState.payToken : $swapState.receiveToken}
            amount={panel.type === 'pay' ? $swapState.payAmount : $swapState.receiveAmount}
            onAmountChange={handleAmountChange}
            onTokenSelect={() => handleTokenSelect(panel.type)}
            showPrice={panel.type === 'receive'}
            slippage={$swapState.swapSlippage}
            disabled={false}
            panelType={panel.type}
          />
        </div>
      {/each}

      <button
        class="switch-button"
        class:modern={$themeStore !== 'pixel'}
        on:click={handleReverseTokens}
        disabled={isProcessing}
        aria-label="Switch tokens"
      >
        {#if $themeStore === 'pixel'}
          <svg
            width="56"
            height="64"
            viewBox={PixelArrow.viewBox}
            xmlns="http://www.w3.org/2000/svg"
            class="swap-arrow"
          >
            <path
              d={PixelArrow.path}
              stroke="#000000"
              stroke-width="1"
              fill="#ffcd1f"
              class="arrow-path"
            />
          </svg>
        {:else}
          <svg
            width="48"
            height="48"
            viewBox={ModernArrow.viewBox}
            xmlns="http://www.w3.org/2000/svg"
            class="swap-arrow modern"
          >
            <!-- Background circle -->
            <path
              d={ModernArrow.paths[0]}
              class="arrow-background"
            />
            <!-- Arrows -->
            <path
              d={ModernArrow.paths[1]}
              class="arrow-symbol"
            />
            <path
              d={ModernArrow.paths[2]}
              class="arrow-symbol"
            />
          </svg>
        {/if}
      </button>

      <div class="swap-footer">
        <Button
          variant={$swapState.swapSlippage > userMaxSlippage ? "blue" : "yellow"}
          disabled={isSwapButtonDisabled}
          onClick={handleSwapClick}
          width="100%"
        >
          {buttonText}
        </Button>
      </div>
    </div>
  </div>
</div>

{#if $swapState.showPayTokenSelector}
  <TokenSelector
    show={true}
    onSelect={(token) => handleTokenSelected(token, "pay")}
    onClose={() =>
      swapState.update((s) => ({ ...s, showPayTokenSelector: false }))}
    currentToken={$swapState.receiveToken}
  />
{/if}

{#if $swapState.showReceiveTokenSelector}
  <TokenSelector
    show={true}
    onSelect={(token) => handleTokenSelected(token, "receive")}
    onClose={() =>
      swapState.update((s) => ({ ...s, showReceiveTokenSelector: false }))}
    currentToken={$swapState.payToken}
  />
{/if}

{#if $swapState.showConfirmation}
  <SwapConfirmation
    payToken={$swapState.payToken}
    payAmount={$swapState.payAmount}
    receiveToken={$swapState.receiveToken}
    receiveAmount={$swapState.receiveAmount}
    gasFees={$swapState.gasFees}
    lpFees={$swapState.lpFees}
    {userMaxSlippage}
    routingPath={$swapState.routingPath}
    onConfirm={handleSwap}
    onClose={() => {
      swapState.setShowConfirmation(false);
      swapState.update((state) => ({
        ...state,
        showConfirmation: false,
        isProcessing: false,
        error: null,
      }));
    }}
  />
{/if}

{#if $swapState.showBananaRain}
  <BananaRain />
{/if}

<SwapSuccessModal
  show={$swapState.showSuccessModal}
  {...$swapState.successDetails}
  onClose={() => swapState.setShowSuccessModal(false)}
/>

<style lang="postcss">
  .swap-container {
    position: relative;
    display: flex;
    flex-direction: column;
    padding: 48px;
  }

  .mode-selector {
    display: flex;
    gap: 0.5rem;
    margin-bottom: 0.75rem;
    font-size: clamp(0.875rem, 1.5vw, 1rem);
  }

  .mode-selector-pixel {
    margin-bottom: 1.25rem;
  }

  .panels-container {
    display: flex;
    flex-direction: column;
    gap: 0.25rem;
    position: relative;
  }

  .panel-wrapper {
    position: relative;
    z-index: 1;
    width: 100%;
  }

  .swap-footer {
    z-index: 1;
    margin-top: 0.3rem;
  }

  .switch-button {
    position: absolute;
    left: 50%;
    top: 43%;
    transform: translate(-50%, -50%);
    z-index: 10;
    background: transparent;
    border: none;
    cursor: pointer;
    width: clamp(48px, 8vw, 56px);
    height: clamp(48px, 8vw, 56px);
    display: flex;
    align-items: center;
    justify-content: center;
    padding: 0;
    margin: 0;
    transition: transform 0.3s ease;
  }

  .switch-button.modern {
    background: transparent;
    border-radius: 50%;
  }

  .switch-button.modern:hover:not(:disabled) {
    transform: translate(-50%, -50%) scale(1.1);
  }

  .switch-button.modern:active:not(:disabled) {
    transform: translate(-50%, -50%) scale(0.95);
  }

  .switch-button:disabled {
    opacity: 0.5;
    cursor: not-allowed;
  }

  .swap-arrow {
    width: 100%;
    height: 100%;
    pointer-events: none;
  }

  .swap-arrow.modern {
    width: 85%;
    height: 85%;
    filter: drop-shadow(0 2px 4px rgba(0, 0, 0, 0.1));
  }

  .arrow-background {
    fill: #ffcd1f;
    transition: all 0.3s ease;
  }

  .arrow-symbol {
    fill: #000000;
    transition: all 0.3s ease;
  }

  .switch-button.modern:hover:not(:disabled) .arrow-background {
    fill: #ffe380;
  }

  .switch-button.modern:active:not(:disabled) .arrow-background {
    fill: #ffc107;
  }

  .switch-button.modern:disabled .arrow-background {
    fill: #e0e0e0;
  }

  .switch-button.modern:disabled .arrow-symbol {
    fill: #999999;
  }

  @keyframes rotate {
    from {
      transform: rotate(0deg);
    }
    to {
      transform: rotate(180deg);
    }
  }

  .switch-button.modern:hover:not(:disabled) .swap-arrow.modern {
    animation: rotate 0.3s ease-in-out;
  }

  .arrow-path {
    transition: fill 0.2s ease;
  }

  :global([data-theme="minimal"]) .arrow-path {
    stroke-width: 2;
  }

  :global([data-theme="pixel"]) .arrow-path {
    stroke-width: 1;
  }
</style><|MERGE_RESOLUTION|>--- conflicted
+++ resolved
@@ -20,12 +20,10 @@
   import { toastStore } from "$lib/stores/toastStore";
   import { swapStatusStore } from "$lib/services/swap/swapStore";
   import debounce from "lodash/debounce";
-<<<<<<< HEAD
     import { replaceState } from "$app/navigation";
-=======
   import { writable } from "svelte/store";
   import { createEventDispatcher } from 'svelte';
->>>>>>> 407707fa
+  import Portal from 'svelte-portal';
 
   let isProcessing = false;
   let rotationCount = 0;
@@ -80,9 +78,7 @@
     get(swapState.isInputExceedingBalance) ||
     $swapState.swapSlippage > userMaxSlippage;
 
-  $: buttonText = get($swapState.isInputExceedingBalance)
-    ? "Insufficient Balance"
-    : $swapState.swapSlippage > userMaxSlippage
+  $: buttonText = $swapState.swapSlippage > userMaxSlippage
       ? `Slippage (${$swapState.swapSlippage.toFixed(2)}%) Exceeds Limit (${userMaxSlippage}%)`
       : getButtonText({
           isCalculating: $swapState.isCalculating,
@@ -406,6 +402,7 @@
 {/if}
 
 {#if $swapState.showConfirmation}
+<Portal target="body">
   <SwapConfirmation
     payToken={$swapState.payToken}
     payAmount={$swapState.payAmount}
@@ -426,6 +423,7 @@
       }));
     }}
   />
+</Portal>
 {/if}
 
 {#if $swapState.showBananaRain}
