--- conflicted
+++ resolved
@@ -1,18 +1,12 @@
 <script lang="ts">
-<<<<<<< HEAD
   import Modal from "$lib/components/common/Modal.svelte";
-  import { formatUsdValue } from "$lib/utils/tokenFormatters";
   import SendTokens from "$lib/components/sidebar/SendTokens.svelte";
-  import IdentityPanel from "$lib/components/sidebar/account/IdentityPanel.svelte";
   import { createEventDispatcher } from "svelte";
-  import { formatBalance } from "$lib/utils/numberFormatUtils";
 
   export let token: FE.Token;
-  export let isOpen = true;
-
-  type TokenWithAmount = FE.Token & { amount?: string };
 
   const dispatch = createEventDispatcher();
+  type TokenWithAmount = FE.Token & { amount?: string };
   let activeTab: "send" | "receive" = "send";
 
   function handleClose() {
@@ -21,194 +15,13 @@
 </script>
 
 <Modal
-  {isOpen}
-  title={token.name}
-  width="min(800px, 95vw)"
+  isOpen={true}
   onClose={handleClose}
+  title="Send {token.name}"
+  width="min(700px, 95vw)"
+  height="min(420px, 95vh)"
 >
-  <div class="token-details">
-    <!-- Token Header -->
-    <div class="token-header">
-      <div class="token-info">
-        <div class="left-section">
-          <img
-            src={token?.logo_url ?? "/tokens/not_verified.webp"}
-            alt={token.symbol}
-            class="token-logo"
-          />
-          <div class="token-meta">
-            <h3 class="token-symbol">{token.symbol}</h3>
-            <p class="token-name">{token.name}</p>
-          </div>
-        </div>
-        <div class="right-section">
-          <div class="balance-info">
-            <span class="balance-value">
-              {formatBalance(token.balance?.toString() ?? "0", token.decimals)}
-              {token.symbol}
-            </span>
-            {#if token?.metrics?.price}
-              <span class="balance-usd"
-                >{formatUsdValue(token?.metrics?.price)}</span
-              >
-            {/if}
-          </div>
-        </div>
-      </div>
-    </div>
-
-    <!-- Action Tabs -->
-    <div class="action-tabs">
-      <button
-        class="tab-button"
-        class:active={activeTab === "receive"}
-        on:click={() => (activeTab = "receive")}
-      >
-        Receive
-      </button>
-      <button
-        class="tab-button"
-        class:active={activeTab === "send"}
-        on:click={() => (activeTab = "send")}
-      >
-        Send
-      </button>
-    </div>
-
-    <!-- Tab Content -->
-    <div class="tab-content">
-      {#if activeTab === "receive"}
-        <IdentityPanel />
-      {:else}
-        <SendTokens
-          token={{ ...token, amount: token.balance ?? "0" } as TokenWithAmount}
-        />
-      {/if}
-    </div>
+  <div class="tab-content">
+    <SendTokens {token} />
   </div>
-</Modal>
-
-<style scoped lang="postcss">
-  .token-details {
-    @apply flex flex-col min-h-0;
-    min-height: 550px;
-  }
-
-  .token-header {
-    @apply px-6 py-4;
-  }
-
-  .token-info {
-    @apply flex justify-between items-center;
-  }
-
-  .left-section {
-    @apply flex items-center gap-3;
-  }
-
-  .right-section {
-    @apply flex items-end flex-col;
-  }
-
-  .token-logo {
-    @apply w-10 h-10 rounded-full 
-               ring-1 ring-white/10 
-               bg-black/20;
-  }
-
-  .token-meta {
-    @apply flex flex-col;
-  }
-
-  .token-symbol {
-    @apply text-lg font-bold text-kong-text-primary;
-  }
-
-  .token-name {
-    @apply text-sm text-kong-text-primary/70 -mt-0.5;
-  }
-
-  .balance-info {
-    @apply flex flex-col items-end gap-0.5;
-  }
-
-  .balance-value {
-    @apply text-lg font-semibold text-kong-text-primary;
-  }
-
-  .balance-usd {
-    @apply text-sm text-kong-text-primary/60;
-  }
-
-  .action-tabs {
-    @apply flex gap-1 p-1 mb-4
-               bg-kong-bg-dark rounded-lg;
-  }
-
-  .tab-button {
-    @apply flex-1 px-4 py-2.5
-               text-sm font-medium text-kong-text-primary/60 
-               rounded-md transition-all
-               hover:text-kong-text-primary hover:bg-kong-bg-light;
-  }
-
-  .tab-button.active {
-    @apply bg-kong-primary text-kong-text-primary;
-  }
-
-  .tab-content {
-    @apply flex-1 overflow-y-auto min-h-0;
-  }
-
-  @media (max-width: 640px) {
-    .token-header {
-      @apply px-4 py-3;
-    }
-
-    .tab-button {
-      @apply py-2 text-sm;
-    }
-
-    .token-symbol {
-      @apply text-base;
-    }
-
-    .token-name {
-      @apply text-xs;
-    }
-
-    .balance-value {
-      @apply text-base;
-    }
-
-    .token-logo {
-      @apply w-8 h-8;
-    }
-  }
-</style>
-=======
-    import Modal from '$lib/components/common/Modal.svelte';
-    import SendTokens from '$lib/components/sidebar/SendTokens.svelte';
-    import { createEventDispatcher } from 'svelte';
-
-    export let token: FE.Token;
-    
-    const dispatch = createEventDispatcher();
-
-    function handleClose() {
-        dispatch('close');
-    }
-</script>
-
-<Modal
-    isOpen={true}
-    onClose={handleClose}
-    title="Send {token.name}"
-    width="min(700px, 95vw)"
-    height="min(420px, 95vh)"
->
-        <div class="tab-content">
-            <SendTokens token={token} />
-        </div>
-</Modal>
->>>>>>> bf202d75
+</Modal>