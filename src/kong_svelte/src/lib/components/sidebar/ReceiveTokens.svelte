<script lang="ts">
    import { fade, scale } from 'svelte/transition';
    import { quintOut, cubicOut } from 'svelte/easing';
    import QRCode from 'qrcode';
    import { onMount } from 'svelte';
    import { auth } from "$lib/services/auth";
    import { canisterId as kongBackendId, idlFactory as kongBackendIDL } from "../../../../../declarations/kong_backend";
<<<<<<< HEAD
    import type { UserIdentity } from '$lib/types/identity';
    import Modal from '$lib/components/common/Modal.svelte';
=======

    interface UserIdentity {
        principalId: string;
        accountId: string;
        principalQR: string;
        accountQR: string;
    }
>>>>>>> 3d8d3adc

    export let token: FE.Token;

    let loading = true;
    let error: string | null = null;
    let activeId: 'principal' | 'account' = 'principal';
    let copied = false;
    let showQR = false;

    let identity: UserIdentity = {
        principalId: '',
        accountId: '', 
        principalQR: '',
        accountQR: ''
    };

    let copyLoading = false;
    let qrLoading = false;

    async function generateQR(text: string): Promise<string> {
        try {
            qrLoading = true;
            return await QRCode.toDataURL(text, {
                width: 400,
                margin: 2,
                color: {
                    dark: '#ffffff',
                    light: '#00000000'
                },
                errorCorrectionLevel: 'H',
                scale: 10
            });
        } catch (err) {
            console.error('QR generation failed:', err);
            throw new Error('Failed to generate QR code');
        } finally {
            qrLoading = false;
        }
    }

    async function copyToClipboard(text: string) {
        try {
            copyLoading = true;
            await navigator.clipboard.writeText(text);
            copied = true;
            setTimeout(() => copied = false, 2000);
        } catch (err) {
            error = 'Failed to copy to clipboard';
            setTimeout(() => error = null, 3000);
        } finally {
            copyLoading = false;
        }
    }

    async function loadIdentityData() {
        try {
            const actor = await auth.getActor(kongBackendId, kongBackendIDL, { anon: false });
            const res = await actor.get_user();
            
            if (!res.Ok) throw new Error('Failed to fetch user data');

            const [principalQR, accountQR] = await Promise.all([
                generateQR(res.Ok.principal_id),
                generateQR(res.Ok.account_id)
            ]);

            identity = {
                principalId: res.Ok.principal_id,
                accountId: res.Ok.account_id,
                principalQR,
                accountQR
            };
        } catch (err) {
            error = 'Failed to load identity data';
            console.error(err);
        } finally {
            loading = false;
        }
    }

    onMount(loadIdentityData);

    $: currentId = activeId === 'principal' ? identity.principalId : identity.accountId;
    $: currentQR = activeId === 'principal' ? identity.principalQR : identity.accountQR;
</script>

<div class="container">
    {#if loading}
        <div class="status-message loading" transition:fade>
            <div class="spinner"></div>
            <span>Loading identity data...</span>
        </div>
    {:else if error}
        <div class="status-message error" transition:fade>
            <span>❌ {error}</span>
            <button class="retry-btn" on:click={loadIdentityData}>
                Try Again
            </button>
        </div>
    {:else}
        <div class="id-selector" transition:scale={{duration: 300, easing: quintOut}}>
            <button 
                class="selector-btn" 
                class:active={activeId === 'principal'}
                on:click={() => activeId = 'principal'}
            >
                <span class="btn-icon">👤</span>
                <div class="btn-text">
                    <span class="btn-title">Principal ID</span>
                    <span class="btn-desc">For dApp-to-dApp transfers</span>
                </div>
            </button>
            <button 
                class="selector-btn"
                class:active={activeId === 'account'}
                on:click={() => activeId = 'account'}
            >
                <span class="btn-icon">🏦</span>
                <div class="btn-text">
                    <span class="btn-title">Account ID</span>
                    <span class="btn-desc">For CEX/DEX transfers</span>
                </div>
            </button>
        </div>

        <div class="content" transition:fade={{delay: 150}}>
            <div class="id-card">
                <div class="id-header">
                    <span>{activeId === 'principal' ? 'Principal ID' : 'Account ID'}</span>
                    <div class="id-actions">
                        <button 
                            class="action-btn"
                            on:click={() => !copyLoading && copyToClipboard(currentId)}
                            disabled={copyLoading}
                        >
                            {#if copyLoading}
                                <div class="spinner small"></div>
                            {:else if copied}
                                <span>✓</span>
                            {:else}
                                <span>📋</span>
                            {/if}
                            <span class="action-text">Copy</span>
                        </button>
                        <button 
                            class="action-btn" 
                            on:click={() => showQR = true}
                            disabled={qrLoading}
                        >
                            <span class="qr-icon">📱</span>
                            <span class="action-text">{qrLoading ? 'Loading...' : 'Show QR'}</span>
                            <span class="mobile-text">{qrLoading ? '...' : 'QR'}</span>
                        </button>
                    </div>
                </div>
                
                <div class="id-display">
                    <code class="selectable">{currentId}</code>
                </div>
            </div>
        </div>

        {#if showQR}
            <Modal 
                isOpen={showQR}
                onClose={() => showQR = false}
                title={`Scan to send ${token.symbol}`}
                width="min(500px, 95vw)"
                height="auto"
            >
                <div class="qr-modal">
                    {#if qrLoading}
                        <div class="qr-loading">
                            <div class="spinner"></div>
                            <span>Generating QR Code...</span>
                        </div>
                    {:else}
                        <div class="qr-container">
                            <img src={currentQR} 
                                 alt={`${activeId} QR Code`}
                                 class="qr-image" />
                            
                            <div class="qr-details">
                                <div class="qr-type">
                                    {activeId === 'principal' ? 'Principal ID' : 'Account ID'}
                                </div>
                                <code class="selectable">{currentId}</code>
                            </div>

                            <button 
                                class="qr-copy-btn"
                                on:click={() => copyToClipboard(currentId)}
                                disabled={copyLoading}
                            >
                                {#if copyLoading}
                                    <div class="spinner small"></div>
                                {:else if copied}
                                    <span>✓ Copied</span>
                                {:else}
                                    <span>Copy Address</span>
                                {/if}
                            </button>
                        </div>
                    {/if}
                </div>
            </Modal>
        {/if}

        <div class="help-box" transition:fade={{delay: 300}}>
            <div class="help-header">
                <span class="help-icon">💡</span>
                <h3>How to receive {token.symbol}</h3>
            </div>
            <ol>
                <li>Choose your ID type (Principal ID for dApps, Account ID for exchanges)</li>
                <li>Share your QR code or copy the address</li>
                <li>Have the sender scan or paste your address</li>
                <li>Your tokens will appear automatically</li>
            </ol>
            <p class="help-note">Note: Both IDs can be used interchangeably, but some services may require a specific type.</p>
        </div>
    {/if}
</div>

<style lang="postcss">
    .container {
        @apply flex flex-col gap-2 py-6;
    }

    .status-message {
        @apply flex flex-col items-center gap-4 py-12 text-white/70;
    }

    .status-message.error {
        @apply text-red-400;
    }

    .retry-btn {
        @apply px-6 py-3 bg-white/10 hover:bg-white/20 
               rounded-xl transition-all text-white
               hover:transform hover:-translate-y-0.5;
    }

    .id-selector {
        @apply grid grid-cols-2 gap-3 p-1;
    }

    .selector-btn {
        @apply flex items-center gap-3 py-4 px-5 rounded-xl
               transition-all duration-200 bg-white/5
               hover:bg-white/10 text-left;
    }

    .selector-btn.active {
        @apply bg-indigo-500/20 ring-2 ring-indigo-500/30;
    }

    .btn-icon {
        @apply text-2xl;
    }

    .btn-text {
        @apply flex flex-col;
    }

    .btn-title {
        @apply font-medium text-white;
    }

    .btn-desc {
        @apply text-sm text-white/50;
    }

    .id-card {
        @apply bg-white/5 rounded-2xl p-6;
    }

    .id-header {
        @apply flex justify-between items-center mb-4
               text-white/70 text-sm font-medium;
    }

    .id-display {
        @apply bg-black/20 rounded-xl p-6;
    }

    .selectable {
        @apply block text-base text-white/90 break-all text-center font-mono;
        user-select: text;
    }

    .qr-modal {
        @apply p-6;
    }

    .qr-container {
        @apply flex flex-col items-center gap-6;
    }

    .qr-image {
        @apply bg-white/5 p-6 rounded-2xl;
        width: min(400px, 80vw);
        height: auto;
        aspect-ratio: 1;
    }

    .qr-details {
        @apply w-full bg-black/20 p-4 rounded-xl;
    }

    .qr-type {
        @apply text-sm text-white/50 mb-2;
    }

    .qr-copy-btn {
        @apply w-full px-4 py-3 bg-white/10 hover:bg-white/20 
               rounded-lg transition-all text-white 
               disabled:opacity-50 text-base font-medium;
    }

    .help-box {
        @apply bg-white/5 rounded-2xl p-6;
    }

    .help-header {
        @apply flex items-center gap-3 mb-4;
    }

    .help-icon {
        @apply text-2xl;
    }

    .help-box h3 {
        @apply text-lg font-medium text-white;
    }

    .help-box ol {
        @apply space-y-3 list-decimal list-inside
               text-white/70 ml-2;
    }

    .help-note {
        @apply mt-4 text-sm text-white/50 italic;
    }

    .spinner {
        @apply w-6 h-6 border-2 border-white/20 border-t-white
               rounded-full animate-spin;
    }

    .spinner.small {
        @apply w-4 h-4;
    }

    .loading {
        @apply opacity-50 cursor-wait;
    }

    .id-actions {
        @apply flex items-center gap-2;
    }

    .action-btn {
        @apply flex items-center gap-2 px-4 py-2
               bg-white/10 rounded-lg hover:bg-white/20
               transition-all text-white disabled:opacity-50;
    }

    .mobile-text {
        @apply hidden;
    }

    @media (max-width: 640px) {
        .container {
            @apply gap-6 py-4;
        }

        .id-selector {
            @apply grid-cols-1;
        }

        .selector-btn {
            @apply py-3;
        }

        .id-card {
            @apply p-4;
        }

        .id-display {
            @apply p-4;
        }

        .help-box {
            @apply p-4;
        }

        .action-text {
            @apply hidden;
        }

        .mobile-text {
            @apply block;
        }

        .action-btn {
            @apply px-3;
        }
    }
</style><|MERGE_RESOLUTION|>--- conflicted
+++ resolved
@@ -5,10 +5,6 @@
     import { onMount } from 'svelte';
     import { auth } from "$lib/services/auth";
     import { canisterId as kongBackendId, idlFactory as kongBackendIDL } from "../../../../../declarations/kong_backend";
-<<<<<<< HEAD
-    import type { UserIdentity } from '$lib/types/identity';
-    import Modal from '$lib/components/common/Modal.svelte';
-=======
 
     interface UserIdentity {
         principalId: string;
@@ -16,7 +12,6 @@
         principalQR: string;
         accountQR: string;
     }
->>>>>>> 3d8d3adc
 
     export let token: FE.Token;
 
