--- conflicted
+++ resolved
@@ -1,11 +1,6 @@
 <script lang="ts">
-<<<<<<< HEAD
-  import AccountDetails from "$lib/components/sidebar/AccountDetails.svelte";
-=======
-  import { walletStore, disconnectWallet } from "$lib/services/wallet/walletStore";
   import { accountStore } from "$lib/stores/accountStore";
   import { sidebarStore } from "$lib/stores/sidebarStore";
->>>>>>> 407707fa
   import "./colors.css";
   import LoadingIndicator from "$lib/components/stats/LoadingIndicator.svelte";
   import { RefreshCw, Maximize2, Minimize2 } from "lucide-svelte";
@@ -19,16 +14,13 @@
 
   let windowWidth: number;
   let isRefreshing = false;
-<<<<<<< HEAD
   let loadingInitialBalances = true;
-=======
   let isLoggedIn = false;
   let isExpanded = false;
 
   sidebarStore.subscribe(state => {
     isExpanded = state.isExpanded;
   });
->>>>>>> 407707fa
 
   // Subscribe to auth changes to reload balances when needed
   $: if ($auth.isConnected) {
@@ -78,15 +70,8 @@
 <svelte:window bind:innerWidth={windowWidth} />
 
 <header class="min-w-[250px] backdrop-blur-md">
-<<<<<<< HEAD
-  <div
-    class="flex flex-col gap-3 p-3"
-  >
+  <div class="flex flex-col gap-3 p-3">
     {#if $auth.isConnected}
-=======
-  <div class="flex flex-col gap-3 p-3">
-    {#if isLoggedIn}
->>>>>>> 407707fa
       <div class="flex items-center justify-between gap-2 flex-nowrap" role="group" aria-label="Wallet information">
         <div class="flex items-center gap-2 flex-1 max-w-[calc(100%-144px)]">
           <button
@@ -254,14 +239,6 @@
   </div>
 </header>
 
-<<<<<<< HEAD
-<AccountDetails 
-  show={showAccountDetails} 
-  onClose={() => showAccountDetails = false}
-/>
-
-=======
->>>>>>> 407707fa
 <style scoped>
     .portfolio-value {
     position: relative;
