--- conflicted
+++ resolved
@@ -1,15 +1,12 @@
 <script lang="ts">
-<<<<<<< HEAD
 	import { scale } from 'svelte/transition';
   import { LayoutGrid, ChartPie, BarChart3, RefreshCw } from "lucide-svelte";
-=======
-  import { LayoutGrid, ChartPie, TrendingUp, RefreshCw } from 'lucide-svelte';
->>>>>>> cf4a538d
   import Badge from "$lib/components/common/Badge.svelte";
   import TokenImages from "$lib/components/common/TokenImages.svelte";
   import { currentUserPoolsStore } from "$lib/stores/currentUserPoolsStore";
   import { auth } from "$lib/stores/auth";
   import { formatToNonZeroDecimal } from "$lib/utils/numberFormatUtils";
+  import { calculateUserPoolPercentage } from "$lib/utils/liquidityUtils";
   import { livePools } from "$lib/stores/poolStore";
   import { goto } from "$app/navigation";
   import WalletListHeader from "./WalletListHeader.svelte";
@@ -44,16 +41,10 @@
   // State for user pools from store
   let hasCompletedInitialLoad = $state(false);
   let errorMessage = $state<string | null>(null);
-<<<<<<< HEAD
-
-  // State for the UserPool modal
-  let selectedPool = $state<any>(null);
-  let showUserPoolModal = $state(false);
-
-=======
   let isInitializing = $state(false);
-  
->>>>>>> cf4a538d
+
+  // State for the UserPool modal (removed - not used currently)
+
   // Initialize store and handle auth changes
   $effect(() => {
     if ($auth.isConnected) {
@@ -76,9 +67,10 @@
       hasCompletedInitialLoad = true;
     } catch (error) {
       console.error("Error loading user pools:", error);
-<<<<<<< HEAD
       errorMessage =
         "Failed to load your liquidity positions. Please try again.";
+    } finally {
+      isInitializing = false;
     }
   }
 
@@ -98,15 +90,6 @@
     }
   }
 
-=======
-      errorMessage = "Failed to load your liquidity positions. Please try again.";
-    } finally {
-      isInitializing = false;
-    }
-  }
-  
-  
->>>>>>> cf4a538d
   // Function to refresh user pools with callback
   async function handleRefresh() {
     if (!$currentUserPoolsStore.loading && !isInitializing) {
@@ -124,36 +107,6 @@
 
   // Function to handle clicking on a pool item
   function handlePoolItemClick(pool: any) {
-<<<<<<< HEAD
-    selectedPool = pool;
-    showUserPoolModal = true;
-  }
-
-  // Function to handle when liquidity is removed
-  async function handleLiquidityRemoved() {
-    showUserPoolModal = false;
-    selectedPool = null;
-
-    // Force a complete refresh of the pools store
-    errorMessage = null;
-    await refreshPoolsData(
-      "Failed to update your liquidity positions. Please try refreshing manually.",
-    );
-  }
-
-  // Get pool share percentage
-  function getPoolSharePercentage(pool: any): string {
-    const livePool = $livePools.find(
-      (p) => p.address_0 === pool.address_0 && p.address_1 === pool.address_1,
-    );
-
-    return calculateUserPoolPercentage(
-      livePool?.balance_0 + livePool?.lp_fee_0,
-      livePool?.balance_1 + livePool?.lp_fee_1,
-      pool.amount_0,
-      pool.amount_1,
-    );
-=======
     // Build the pool ID
     const poolId = `${pool.address_0}_${pool.address_1}`;
     const path = `/pools/${poolId}/position`;
@@ -166,18 +119,28 @@
       goto(path);
     }
   }
-  
-  
-  // Get pool share percentage - use pre-calculated value from serializer
-  function getPoolSharePercentage(pool: any): number {
-    // If the pool has a pre-calculated poolSharePercentage, use it
-    if (pool.poolSharePercentage !== undefined) {
-      return pool.poolSharePercentage;
-    }
-    
-    // Fallback for legacy data - just return 0
-    return 0;
->>>>>>> cf4a538d
+
+  // Function to handle when liquidity is removed (currently not used)
+  // async function handleLiquidityRemoved() {
+  //   // Force a complete refresh of the pools store
+  //   errorMessage = null;
+  //   await refreshPoolsData(
+  //     "Failed to update your liquidity positions. Please try refreshing manually.",
+  //   );
+  // }
+
+  // Get pool share percentage
+  function getPoolSharePercentage(pool: any): string {
+    const livePool = $livePools.find(
+      (p) => p.address_0 === pool.address_0 && p.address_1 === pool.address_1,
+    );
+
+    return calculateUserPoolPercentage(
+      livePool?.balance_0 + livePool?.lp_fee_0,
+      livePool?.balance_1 + livePool?.lp_fee_1,
+      pool.amount_0,
+      pool.amount_1,
+    );
   }
 
   // Get APY for a pool
@@ -202,24 +165,19 @@
     }).format(numValue);
   }
 
-  // Format number with specified decimal places
-  function formatNumber(value: number, decimals: number = 4): string {
-    return new Intl.NumberFormat("en-US", {
-      minimumFractionDigits: 0,
-      maximumFractionDigits: decimals,
-    }).format(value);
-  }
+  // Format number with specified decimal places (currently not used)
+  // function formatNumber(value: number, decimals: number = 4): string {
+  //   return new Intl.NumberFormat("en-US", {
+  //     minimumFractionDigits: 0,
+  //     maximumFractionDigits: decimals,
+  //   }).format(value);
+  // }
 
   // Determine the loading state
-<<<<<<< HEAD
   const isLoadingPools = $derived(
     $currentUserPoolsStore.loading && !hasCompletedInitialLoad,
   );
 
-=======
-  const isLoadingPools = $derived(($currentUserPoolsStore.loading || isInitializing) && !hasCompletedInitialLoad);
-  
->>>>>>> cf4a538d
   // Determine if we should use store data or legacy data
   const usingStoreData = $derived(
     $auth.isConnected && $currentUserPoolsStore.filteredPools.length > 0,
@@ -294,17 +252,10 @@
       <!-- Display pools from the store -->
       <div class="space-y-0">
         {#each $currentUserPoolsStore.filteredPools as pool}
-<<<<<<< HEAD
           <div
             class="px-4 md:px-4 py-3.5 bg-kong-bg-secondary/5 border-t border-kong-border/80 hover:bg-kong-primary/10 transition-all duration-200 cursor-pointer"
-            on:click={() => handlePoolItemClick(pool)}
-            on:keydown={(e) => e.key === "Enter" && handlePoolItemClick(pool)}
-=======
-          <div 
-            class="px-4 py-3.5 bg-kong-bg-light/5 border-b border-kong-border/30 hover:bg-kong-bg-light/10 transition-colors cursor-pointer"
             onclick={() => handlePoolItemClick(pool)}
             onkeydown={(e) => e.key === "Enter" && handlePoolItemClick(pool)}
->>>>>>> cf4a538d
             role="button"
             tabindex="0"
           >
@@ -324,7 +275,6 @@
                 {formatToNonZeroDecimal(pool.amount_0)} {pool.symbol_0} / {formatToNonZeroDecimal(pool.amount_1)} {pool.symbol_1}
               </span>
               </div>
-<<<<<<< HEAD
               <div class="flex-grow flex justify-end">
                   <div class="flex flex-col items-end gap-1 text-xs text-kong-text-secondary">
                     <span class="font-medium text-sm text-kong-text-primary">
@@ -335,28 +285,6 @@
                       {/if}
                     </span>
                     <span class="text-kong-success">{getPoolApy(pool)}% APY</span>
-=======
-              <div>
-                <div class="text-kong-text-secondary mb-1">Pool Share</div>
-                <div class="text-kong-text-primary font-medium">
-                  <div class="flex items-center gap-1">
-                    <ChartPie size={12} class="text-kong-text-secondary/70" />
-                    {#if showUsdValues}
-                      <span>{formatToNonZeroDecimal(getPoolSharePercentage(pool))}%</span>
-                    {:else}
-                      <span>****%</span>
-                    {/if}
-                  </div>
-                </div>
-              </div>
-              <div>
-                <div class="text-kong-text-secondary mb-1">APR</div>
-                <div class="text-kong-accent-green font-medium">
-                  <div class="flex items-center gap-1">
-                    <TrendingUp size={12} class="text-kong-accent-green/70" />
-                    <span>{getPoolApy(pool)}%</span>
-                  </div>
->>>>>>> cf4a538d
                 </div>
               </div>
             </div>
@@ -367,17 +295,10 @@
       <!-- Legacy display for static data -->
       <div class="space-y-0">
         {#each liquidityPools as pool}
-<<<<<<< HEAD
           <div
             class="px-4 py-3.5 bg-kong-bg-secondary/5 border-b border-kong-border hover:bg-kong-bg-secondary/10 transition-colors cursor-pointer"
-            on:click={() => handlePoolItemClick(pool)}
-            on:keydown={(e) => e.key === "Enter" && handlePoolItemClick(pool)}
-=======
-          <div 
-            class="px-4 py-3.5 bg-kong-bg-light/5 border-b border-kong-border/30 hover:bg-kong-bg-light/10 transition-colors cursor-pointer"
             onclick={() => handlePoolItemClick(pool)}
-            onkeydown={(e) => e.key === "Enter" && handlePoolItemClick(pool)}  
->>>>>>> cf4a538d
+            onkeydown={(e) => e.key === "Enter" && handlePoolItemClick(pool)}
             role="button"
             tabindex="0"
           >
