--- conflicted
+++ resolved
@@ -214,20 +214,6 @@
   // Create a derived store for the count
   const favoriteCount = derived(store, ($store) => $store.favorites.size);
   
-<<<<<<< HEAD
-  // Automatically load favorites when auth changes
-  if (browser) {
-    auth.subscribe(() => {
-      const currentWalletId = getCurrentWalletId();
-      const { walletId } = get(store);
-      
-      if (currentWalletId !== walletId) {
-        loadFavorites();
-      }
-    });
-  }
-=======
->>>>>>> cf4a538d
   
   return {
     subscribe: store.subscribe,
