--- conflicted
+++ resolved
@@ -5,6 +5,9 @@
   pnp,
   canisters as pnpCanisters,
 } from "$lib/config/auth.config";
+
+// Re-export CanisterType for other modules
+export type { CanisterType };
 import { browser } from "$app/environment";
 import { fetchBalances } from "$lib/api/balances";
 import { currentUserBalancesStore } from "$lib/stores/balancesStore";
@@ -84,13 +87,9 @@
       isStoreInitialized = true;
 
       try {
-<<<<<<< HEAD
-        const lastWallet = await storage.get("LAST_WALLET");
-=======
         const lastWallet = storage.get("LAST_WALLET");
         if (!lastWallet || lastWallet === "plug") return;
 
->>>>>>> cf4a538d
         const hasAttempted = sessionStorage.getItem(STORAGE_KEYS.AUTO_CONNECT_ATTEMPTED);
         const wasConnected = storage.get("WAS_CONNECTED");
 
