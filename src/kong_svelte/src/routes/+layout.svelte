<script lang="ts">
  import "../app.css";
  import { t } from "$lib/locales/translations";
  import Navbar from "$lib/components/nav/Navbar.svelte";
  import { currentEnvMode } from "$lib/utils/envUtils";
<<<<<<< HEAD
=======
  import Toast from "$lib/components/common/Toast.svelte";

  onMount(async () => {
    Promise.all([restoreWalletConnection()]);
  });
>>>>>>> 68cf6e79
</script>

<div class="flex justify-center">
  <Navbar />
</div>

<Toast />

<svelte:head>
  <title>
    {currentEnvMode() ? `[${currentEnvMode()}] KongSwap` : `KongSwap`} - {$t(
      "common.browserSubtitle",
    )}
  </title>
</svelte:head>

<slot />

<style scoped>
  :global(body) {
    background: #5BB2CF;
  }
</style><|MERGE_RESOLUTION|>--- conflicted
+++ resolved
@@ -1,16 +1,15 @@
 <script lang="ts">
   import "../app.css";
   import { t } from "$lib/locales/translations";
+  import { onMount } from "svelte";
   import Navbar from "$lib/components/nav/Navbar.svelte";
   import { currentEnvMode } from "$lib/utils/envUtils";
-<<<<<<< HEAD
-=======
   import Toast from "$lib/components/common/Toast.svelte";
+  import { restoreWalletConnection } from "$lib/stores/walletStore";
 
   onMount(async () => {
     Promise.all([restoreWalletConnection()]);
   });
->>>>>>> 68cf6e79
 </script>
 
 <div class="flex justify-center">
