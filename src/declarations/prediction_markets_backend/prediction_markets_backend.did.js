export const idlFactory = ({ IDL }) => {
  const TokenInfo = IDL.Record({
    'id' : IDL.Text,
    'is_kong' : IDL.Bool,
    'decimals' : IDL.Nat8,
    'transfer_fee' : IDL.Nat,
    'name' : IDL.Text,
    'fee_percentage' : IDL.Nat64,
    'activation_fee' : IDL.Nat,
    'symbol' : IDL.Text,
  });
  const Result = IDL.Variant({ 'Ok' : IDL.Null, 'Err' : IDL.Text });
<<<<<<< HEAD
=======
  const ResolutionError = IDL.Variant({
    'MarketNotFound' : IDL.Null,
    'MarketStillOpen' : IDL.Null,
    'InvalidMarketStatus' : IDL.Null,
    'TransferError' : IDL.Text,
    'AwaitingAdminApproval' : IDL.Null,
    'InvalidOutcome' : IDL.Null,
    'InvalidMethod' : IDL.Null,
    'AlreadyResolved' : IDL.Null,
    'ResolutionMismatch' : IDL.Null,
    'Unauthorized' : IDL.Null,
    'AwaitingCreatorApproval' : IDL.Null,
    'UpdateFailed' : IDL.Null,
    'PayoutFailed' : IDL.Null,
    'VoidingFailed' : IDL.Null,
    'ResolutionDisagreement' : IDL.Null,
  });
  const ResolutionResult = IDL.Variant({
    'Error' : ResolutionError,
    'AwaitingAdminApproval' : IDL.Null,
    'Success' : IDL.Null,
    'AwaitingCreatorApproval' : IDL.Null,
  });
  const TokenBalanceBreakdown = IDL.Record({
    'platform_fees' : IDL.Nat,
    'pending_claims' : IDL.Nat,
    'voided_markets_unclaimed' : IDL.Nat,
    'pending_markets' : IDL.Nat,
    'resolved_markets_unclaimed' : IDL.Nat,
    'active_markets' : IDL.Nat,
  });
  const TokenBalanceSummary = IDL.Record({
    'token_id' : IDL.Text,
    'token_symbol' : IDL.Text,
    'difference' : IDL.Nat,
    'breakdown' : TokenBalanceBreakdown,
    'is_sufficient' : IDL.Bool,
    'expected_balance' : IDL.Nat,
    'actual_balance' : IDL.Nat,
    'timestamp' : IDL.Nat,
  });
  const BalanceReconciliationSummary = IDL.Record({
    'token_summaries' : IDL.Vec(TokenBalanceSummary),
    'timestamp' : IDL.Nat,
  });
  const ClaimResult = IDL.Record({
    'block_index' : IDL.Opt(IDL.Nat),
    'claim_id' : IDL.Nat64,
    'error' : IDL.Opt(IDL.Text),
    'success' : IDL.Bool,
  });
  const BatchClaimResult = IDL.Record({
    'claimed_amounts' : IDL.Vec(IDL.Tuple(IDL.Text, IDL.Nat)),
    'transaction_ids' : IDL.Vec(IDL.Tuple(IDL.Nat64, IDL.Nat)),
    'failure_count' : IDL.Nat64,
    'results' : IDL.Vec(ClaimResult),
    'success_count' : IDL.Nat64,
  });
>>>>>>> 3713ca95
  const MarketCategory = IDL.Variant({
    'AI' : IDL.Null,
    'Memes' : IDL.Null,
    'Crypto' : IDL.Null,
    'Other' : IDL.Null,
    'Politics' : IDL.Null,
    'KongMadness' : IDL.Null,
    'Sports' : IDL.Null,
  });
  const ResolutionMethod = IDL.Variant({
    'Oracle' : IDL.Record({
      'oracle_principals' : IDL.Vec(IDL.Principal),
      'required_confirmations' : IDL.Nat,
    }),
    'Decentralized' : IDL.Record({ 'quorum' : IDL.Nat }),
    'Admin' : IDL.Null,
  });
  const MarketEndTime = IDL.Variant({
    'SpecificDate' : IDL.Nat,
    'Duration' : IDL.Nat,
  });
  const Result_1 = IDL.Variant({ 'Ok' : IDL.Nat, 'Err' : IDL.Text });
  const EstimatedReturnScenario = IDL.Record({
    'probability' : IDL.Float64,
    'max_return' : IDL.Nat,
    'time_weight' : IDL.Opt(IDL.Float64),
    'time_weighted' : IDL.Bool,
    'min_return' : IDL.Nat,
    'expected_return' : IDL.Nat,
    'scenario' : IDL.Text,
  });
  const EstimatedReturn = IDL.Record({
    'bet_amount' : IDL.Nat,
    'uses_time_weighting' : IDL.Bool,
    'current_outcome_pool' : IDL.Nat,
    'estimated_platform_fee' : IDL.Opt(IDL.Nat),
    'current_market_pool' : IDL.Nat,
    'market_id' : IDL.Nat,
    'platform_fee_percentage' : IDL.Opt(IDL.Nat64),
    'scenarios' : IDL.Vec(EstimatedReturnScenario),
    'time_weight_alpha' : IDL.Opt(IDL.Float64),
    'current_time' : IDL.Nat,
    'outcome_index' : IDL.Nat,
  });
<<<<<<< HEAD
  const ResolutionArgs = IDL.Record({
    'market_id' : IDL.Nat,
    'winning_outcomes' : IDL.Vec(IDL.Nat),
  });
  const ResolutionError = IDL.Variant({
    'MarketNotFound' : IDL.Null,
    'MarketStillOpen' : IDL.Null,
    'InvalidMarketStatus' : IDL.Null,
    'TransferError' : IDL.Text,
    'AwaitingAdminApproval' : IDL.Null,
    'InvalidOutcome' : IDL.Null,
    'InvalidMethod' : IDL.Null,
    'AlreadyResolved' : IDL.Null,
    'ResolutionMismatch' : IDL.Null,
    'Unauthorized' : IDL.Null,
    'AwaitingCreatorApproval' : IDL.Null,
    'UpdateFailed' : IDL.Null,
    'PayoutFailed' : IDL.Null,
    'VoidingFailed' : IDL.Null,
    'ResolutionDisagreement' : IDL.Null,
  });
  const Result_2 = IDL.Variant({ 'Ok' : IDL.Null, 'Err' : ResolutionError });
=======
>>>>>>> 3713ca95
  const TimeWeightPoint = IDL.Record({
    'weight' : IDL.Float64,
    'absolute_time' : IDL.Nat,
    'relative_time' : IDL.Float64,
  });
<<<<<<< HEAD
  const MarketStatus = IDL.Variant({
    'Disputed' : IDL.Null,
    'Closed' : IDL.Vec(IDL.Nat),
    'Active' : IDL.Null,
    'ExpiredUnresolved' : IDL.Null,
    'Voided' : IDL.Null,
    'PendingActivation' : IDL.Null,
=======
  const FailedTransaction = IDL.Record({
    'resolved' : IDL.Bool,
    'token_id' : IDL.Text,
    'retry_count' : IDL.Nat8,
    'market_id' : IDL.Opt(IDL.Nat),
    'recipient' : IDL.Principal,
    'error' : IDL.Text,
    'timestamp' : IDL.Nat64,
    'amount' : IDL.Nat,
  });
  const FailureDetails = IDL.Record({
    'retry_count' : IDL.Nat8,
    'error_message' : IDL.Text,
    'timestamp' : IDL.Nat,
  });
  const ProcessDetails = IDL.Record({
    'transaction_id' : IDL.Opt(IDL.Nat),
    'timestamp' : IDL.Nat,
  });
  const ClaimStatus = IDL.Variant({
    'Failed' : FailureDetails,
    'Processed' : ProcessDetails,
    'Pending' : IDL.Null,
  });
  const RefundReason = IDL.Variant({
    'Disputed' : IDL.Null,
    'TransactionFailed' : IDL.Null,
    'Other' : IDL.Text,
    'VoidedMarket' : IDL.Null,
  });
  const ClaimType = IDL.Variant({
    'Refund' : IDL.Record({ 'bet_amount' : IDL.Nat, 'reason' : RefundReason }),
    'WinningPayout' : IDL.Record({
      'bet_amount' : IDL.Nat,
      'outcomes' : IDL.Vec(IDL.Nat),
      'platform_fee' : IDL.Opt(IDL.Nat),
    }),
    'Other' : IDL.Record({ 'description' : IDL.Text }),
>>>>>>> 3713ca95
  });
  const ClaimRecord = IDL.Record({
    'status' : ClaimStatus,
    'updated_at' : IDL.Nat,
    'token_id' : IDL.Text,
    'claim_id' : IDL.Nat64,
    'market_id' : IDL.Nat,
    'user' : IDL.Principal,
    'created_at' : IDL.Nat,
    'claimable_amount' : IDL.Nat,
    'claim_type' : ClaimType,
  });
<<<<<<< HEAD
  const SortOption = IDL.Variant({
    'TotalPool' : SortDirection,
    'CreatedAt' : SortDirection,
    'EndTime' : SortDirection,
=======
  const ClaimableSummary = IDL.Record({
    'pending_claim_count' : IDL.Nat64,
    'by_token' : IDL.Vec(IDL.Tuple(IDL.Text, IDL.Nat)),
>>>>>>> 3713ca95
  });
  const ClaimsStats = IDL.Record({
    'pending_count' : IDL.Nat64,
    'total_amount_by_token' : IDL.Vec(IDL.Tuple(IDL.Text, IDL.Nat)),
    'processed_count' : IDL.Nat64,
    'total_count' : IDL.Nat64,
    'failed_count' : IDL.Nat64,
  });
  const GetFeaturedMarketsArgs = IDL.Record({
    'start' : IDL.Nat,
<<<<<<< HEAD
    'length' : IDL.Nat64,
    'sort_option' : IDL.Opt(SortOption),
=======
    'length' : IDL.Nat,
  });
  const MarketStatus = IDL.Variant({
    'Disputed' : IDL.Null,
    'Closed' : IDL.Vec(IDL.Nat),
    'Active' : IDL.Null,
    'ExpiredUnresolved' : IDL.Null,
    'Voided' : IDL.Null,
    'PendingActivation' : IDL.Null,
>>>>>>> 3713ca95
  });
  const Market = IDL.Record({
    'id' : IDL.Nat,
    'bet_count_percentages' : IDL.Vec(IDL.Float64),
    'status' : MarketStatus,
    'outcome_pools' : IDL.Vec(IDL.Nat),
    'uses_time_weighting' : IDL.Bool,
    'creator' : IDL.Principal,
    'featured' : IDL.Bool,
    'outcome_percentages' : IDL.Vec(IDL.Float64),
    'question' : IDL.Text,
    'token_id' : IDL.Text,
    'image_url' : IDL.Opt(IDL.Text),
    'resolution_data' : IDL.Opt(IDL.Text),
    'created_at' : IDL.Nat,
    'end_time' : IDL.Nat,
    'total_pool' : IDL.Nat,
    'outcomes' : IDL.Vec(IDL.Text),
    'resolution_method' : ResolutionMethod,
    'time_weight_alpha' : IDL.Opt(IDL.Float64),
    'category' : MarketCategory,
    'rules' : IDL.Text,
    'resolved_by' : IDL.Opt(IDL.Principal),
    'bet_counts' : IDL.Vec(IDL.Nat),
  });
  const GetFeaturedMarketsResult = IDL.Record({
    'total' : IDL.Nat,
    'markets' : IDL.Vec(Market),
  });
  const FailedTransaction = IDL.Record({
    'resolved' : IDL.Bool,
    'token_id' : IDL.Text,
    'retry_count' : IDL.Nat8,
    'market_id' : IDL.Opt(IDL.Nat),
    'recipient' : IDL.Principal,
    'error' : IDL.Text,
    'timestamp' : IDL.Nat64,
    'amount' : IDL.Nat,
  });
  const Bet = IDL.Record({
    'token_id' : IDL.Text,
    'market_id' : IDL.Nat,
    'user' : IDL.Principal,
    'timestamp' : IDL.Nat,
    'amount' : IDL.Nat,
    'outcome_index' : IDL.Nat,
  });
<<<<<<< HEAD
  const LatestBets = IDL.Record({ 'bet' : Bet, 'market' : Market });
=======
>>>>>>> 3713ca95
  const BetPayoutRecord = IDL.Record({
    'transaction_id' : IDL.Opt(IDL.Nat),
    'bet_amount' : IDL.Nat,
    'bonus_amount' : IDL.Opt(IDL.Nat),
    'time_weight' : IDL.Opt(IDL.Float64),
    'platform_fee_amount' : IDL.Opt(IDL.Nat),
    'token_id' : IDL.Text,
    'token_symbol' : IDL.Text,
    'market_id' : IDL.Nat,
    'platform_fee_percentage' : IDL.Nat64,
    'user' : IDL.Principal,
    'payout_amount' : IDL.Nat,
    'original_contribution_returned' : IDL.Nat,
    'timestamp' : IDL.Nat,
    'was_time_weighted' : IDL.Bool,
    'outcome_index' : IDL.Nat,
  });
<<<<<<< HEAD
  const GetMarketsByCreatorArgs = IDL.Record({
    'creator' : IDL.Principal,
    'start' : IDL.Nat,
    'length' : IDL.Nat,
    'sort_by_creation_time' : IDL.Bool,
  });
  const GetMarketsByCreatorResult = IDL.Record({
    'total' : IDL.Nat,
    'markets' : IDL.Vec(Market),
  });
  const GetMarketsByStatusArgs = IDL.Record({
=======
  const FailedTransactionInfo = IDL.Record({
    'token_id' : IDL.Opt(IDL.Text),
    'market_id' : IDL.Opt(IDL.Nat),
    'user' : IDL.Principal,
    'error' : IDL.Text,
    'timestamp' : IDL.Opt(IDL.Nat),
    'amount' : IDL.Nat,
  });
  const BetDistributionDetail = IDL.Record({
    'weighted_contribution' : IDL.Opt(IDL.Float64),
    'bet_amount' : IDL.Nat,
    'bonus_amount' : IDL.Nat,
    'time_weight' : IDL.Opt(IDL.Float64),
    'claim_id' : IDL.Opt(IDL.Nat64),
    'total_payout' : IDL.Nat,
    'user' : IDL.Principal,
    'outcome_index' : IDL.Nat,
  });
  const MarketResolutionDetails = IDL.Record({
    'total_transfer_fees' : IDL.Nat,
    'total_winning_pool' : IDL.Nat,
    'total_market_pool' : IDL.Nat,
    'platform_fee_amount' : IDL.Nat,
    'token_id' : IDL.Text,
    'token_symbol' : IDL.Text,
    'failed_transactions' : IDL.Vec(FailedTransactionInfo),
    'market_id' : IDL.Nat,
    'total_weighted_contribution' : IDL.Opt(IDL.Float64),
    'platform_fee_percentage' : IDL.Nat64,
    'used_time_weighting' : IDL.Bool,
    'distribution_details' : IDL.Vec(BetDistributionDetail),
    'resolution_timestamp' : IDL.Nat,
    'time_weight_alpha' : IDL.Opt(IDL.Float64),
    'winning_bet_count' : IDL.Nat64,
    'winning_outcomes' : IDL.Vec(IDL.Nat),
    'distributable_profit' : IDL.Nat,
    'fee_transaction_id' : IDL.Opt(IDL.Nat64),
    'total_profit' : IDL.Nat,
  });
  const Result_2 = IDL.Variant({
    'Ok' : IDL.Opt(MarketResolutionDetails),
    'Err' : IDL.Text,
  });
  const GetMarketsByCreatorArgs = IDL.Record({
    'creator' : IDL.Principal,
>>>>>>> 3713ca95
    'start' : IDL.Nat,
    'length' : IDL.Nat,
    'sort_by_creation_time' : IDL.Bool,
  });
  const Distribution = IDL.Record({
    'bet_amount' : IDL.Nat,
    'winnings' : IDL.Nat,
    'user' : IDL.Principal,
    'outcome_index' : IDL.Nat,
  });
  const MarketResult = IDL.Record({
    'bet_count_percentages' : IDL.Vec(IDL.Float64),
    'outcome_pools' : IDL.Vec(IDL.Nat),
    'outcome_percentages' : IDL.Vec(IDL.Float64),
    'winning_pool' : IDL.Nat,
    'distributions' : IDL.Vec(Distribution),
    'total_pool' : IDL.Nat,
    'market' : Market,
    'winning_outcomes' : IDL.Vec(IDL.Nat),
    'bet_counts' : IDL.Vec(IDL.Nat),
  });
  const MarketsByStatus = IDL.Record({
    'resolved' : IDL.Vec(MarketResult),
    'active' : IDL.Vec(Market),
    'expired_unresolved' : IDL.Vec(Market),
  });
  const GetMarketsByStatusResult = IDL.Record({
    'total_active' : IDL.Nat,
    'total_resolved' : IDL.Nat,
    'total_expired_unresolved' : IDL.Nat,
    'markets_by_status' : MarketsByStatus,
  });
  const UserBetInfo = IDL.Record({
    'outcome_text' : IDL.Text,
    'bet_amount' : IDL.Nat,
    'winnings' : IDL.Opt(IDL.Nat),
    'market' : Market,
    'outcome_index' : IDL.Nat,
  });
  const UserHistory = IDL.Record({
    'pending_resolution' : IDL.Vec(UserBetInfo),
    'total_wagered' : IDL.Nat,
    'current_balance' : IDL.Nat,
    'total_won' : IDL.Nat,
    'active_bets' : IDL.Vec(UserBetInfo),
    'resolved_bets' : IDL.Vec(UserBetInfo),
  });
  const ConsentMessageMetadata = IDL.Record({
    'utc_offset_minutes' : IDL.Opt(IDL.Int16),
    'language' : IDL.Text,
  });
  const DisplayMessageType = IDL.Variant({
    'GenericDisplay' : IDL.Null,
    'LineDisplay' : IDL.Record({
      'characters_per_line' : IDL.Nat16,
      'lines_per_page' : IDL.Nat16,
    }),
  });
  const ConsentMessageSpec = IDL.Record({
    'metadata' : ConsentMessageMetadata,
    'device_spec' : IDL.Opt(DisplayMessageType),
  });
  const ConsentMessageRequest = IDL.Record({
    'arg' : IDL.Vec(IDL.Nat8),
    'method' : IDL.Text,
    'user_preferences' : ConsentMessageSpec,
  });
  const LineDisplayPage = IDL.Record({ 'lines' : IDL.Vec(IDL.Text) });
  const ConsentMessage = IDL.Variant({
    'LineDisplayMessage' : IDL.Record({ 'pages' : IDL.Vec(LineDisplayPage) }),
    'GenericDisplayMessage' : IDL.Text,
  });
  const ConsentInfo = IDL.Record({
    'metadata' : ConsentMessageMetadata,
    'consent_message' : ConsentMessage,
  });
  const ErrorInfo = IDL.Record({ 'description' : IDL.Text });
  const Result_3 = IDL.Variant({ 'Ok' : ConsentInfo, 'Err' : ErrorInfo });
  const Icrc28TrustedOriginsResponse = IDL.Record({
    'trusted_origins' : IDL.Vec(IDL.Text),
  });
  const DelegationRequest = IDL.Record({
    'targets' : IDL.Vec(IDL.Principal),
    'expiration' : IDL.Opt(IDL.Nat64),
  });
  const Delegation = IDL.Record({
    'created' : IDL.Nat64,
    'targets_list_hash' : IDL.Vec(IDL.Nat8),
    'target' : IDL.Principal,
    'expiration' : IDL.Opt(IDL.Nat64),
  });
  const DelegationResponse = IDL.Record({
    'delegations' : IDL.Vec(Delegation),
  });
  const DelegationError = IDL.Variant({
    'NotFound' : IDL.Null,
    'Unauthorized' : IDL.Null,
    'InvalidRequest' : IDL.Text,
    'StorageError' : IDL.Text,
    'Expired' : IDL.Null,
  });
  const Result_4 = IDL.Variant({
    'Ok' : DelegationResponse,
    'Err' : DelegationError,
  });
  const RevokeDelegationRequest = IDL.Record({
    'targets' : IDL.Vec(IDL.Principal),
  });
  const Result_5 = IDL.Variant({ 'Ok' : IDL.Null, 'Err' : DelegationError });
<<<<<<< HEAD
  const PlaceBetArgs = IDL.Record({
    'token_id' : IDL.Opt(IDL.Text),
    'market_id' : IDL.Nat,
    'amount' : IDL.Nat,
    'outcome_index' : IDL.Nat,
  });
=======
>>>>>>> 3713ca95
  const BetError = IDL.Variant({
    'MarketNotFound' : IDL.Null,
    'InsufficientActivationBet' : IDL.Null,
    'MarketClosed' : IDL.Null,
    'BetRecordingFailed' : IDL.Null,
    'NotMarketCreator' : IDL.Null,
    'InvalidMarketStatus' : IDL.Null,
    'TransferError' : IDL.Text,
    'MarketUpdateFailed' : IDL.Null,
    'InvalidOutcome' : IDL.Null,
    'MarketNotActive' : IDL.Null,
    'InsufficientBalance' : IDL.Null,
    'BalanceUpdateFailed' : IDL.Null,
  });
  const Result_6 = IDL.Variant({ 'Ok' : IDL.Null, 'Err' : BetError });
<<<<<<< HEAD
  const Result_7 = IDL.Variant({ 'Ok' : IDL.Nat64, 'Err' : IDL.Text });
  const Result_8 = IDL.Variant({ 'Ok' : IDL.Opt(IDL.Nat), 'Err' : IDL.Text });
=======
  const Result_7 = IDL.Variant({ 'Ok' : IDL.Null, 'Err' : ResolutionError });
  const Result_8 = IDL.Variant({ 'Ok' : IDL.Nat64, 'Err' : IDL.Text });
  const Result_9 = IDL.Variant({ 'Ok' : IDL.Opt(IDL.Nat), 'Err' : IDL.Text });
>>>>>>> 3713ca95
  const SortField = IDL.Variant({
    'TotalPool' : IDL.Null,
    'CreationTime' : IDL.Null,
    'EndTime' : IDL.Null,
    'TotalBets' : IDL.Null,
  });
<<<<<<< HEAD
=======
  const SortDirection = IDL.Variant({
    'Descending' : IDL.Null,
    'Ascending' : IDL.Null,
  });
>>>>>>> 3713ca95
  const SearchMarketsArgs = IDL.Record({
    'include_resolved' : IDL.Bool,
    'sort_field' : IDL.Opt(SortField),
    'token_id' : IDL.Opt(IDL.Text),
    'query' : IDL.Text,
    'start' : IDL.Nat,
    'length' : IDL.Nat,
    'sort_direction' : IDL.Opt(SortDirection),
<<<<<<< HEAD
  });
  const SearchMarketsResult = IDL.Record({
    'total' : IDL.Nat,
    'markets' : IDL.Vec(Market),
  });
  return IDL.Service({
    'add_supported_token' : IDL.Func([TokenInfo], [Result], []),
=======
  });
  return IDL.Service({
    'add_supported_token' : IDL.Func([TokenInfo], [Result], []),
    'admin_resolve_market' : IDL.Func(
        [IDL.Nat, IDL.Vec(IDL.Nat)],
        [ResolutionResult],
        [],
      ),
    'calculate_token_balance_reconciliation' : IDL.Func(
        [],
        [BalanceReconciliationSummary],
        [],
      ),
    'claim_winnings' : IDL.Func([IDL.Vec(IDL.Nat64)], [BatchClaimResult], []),
>>>>>>> 3713ca95
    'create_market' : IDL.Func(
        [
          IDL.Text,
          MarketCategory,
          IDL.Text,
          IDL.Vec(IDL.Text),
          ResolutionMethod,
          MarketEndTime,
          IDL.Opt(IDL.Text),
          IDL.Opt(IDL.Bool),
          IDL.Opt(IDL.Float64),
          IDL.Opt(IDL.Text),
        ],
        [Result_1],
        [],
      ),
<<<<<<< HEAD
=======
    'create_test_claim' : IDL.Func(
        [IDL.Principal, IDL.Nat, IDL.Nat, IDL.Text],
        [IDL.Nat64],
        [],
      ),
>>>>>>> 3713ca95
    'estimate_bet_return' : IDL.Func(
        [IDL.Nat64, IDL.Nat64, IDL.Nat64, IDL.Nat64, IDL.Opt(IDL.Text)],
        [EstimatedReturn],
        ['query'],
      ),
<<<<<<< HEAD
    'force_resolve_market' : IDL.Func([ResolutionArgs], [Result_2], []),
=======
    'force_resolve_market' : IDL.Func(
        [IDL.Nat, IDL.Vec(IDL.Nat)],
        [ResolutionResult],
        [],
      ),
>>>>>>> 3713ca95
    'generate_time_weight_curve' : IDL.Func(
        [IDL.Nat64, IDL.Nat64],
        [IDL.Vec(TimeWeightPoint)],
        ['query'],
      ),
    'get_all_categories' : IDL.Func([], [IDL.Vec(IDL.Text)], ['query']),
    'get_all_transactions' : IDL.Func(
        [],
        [IDL.Vec(IDL.Tuple(IDL.Nat64, FailedTransaction))],
        ['query'],
      ),
    'get_claim_by_id' : IDL.Func(
        [IDL.Nat64],
        [IDL.Opt(ClaimRecord)],
        ['query'],
      ),
    'get_claimable_summary' : IDL.Func([], [ClaimableSummary], ['query']),
    'get_claims_stats' : IDL.Func([], [ClaimsStats], ['query']),
    'get_featured_markets' : IDL.Func(
        [GetFeaturedMarketsArgs],
        [GetFeaturedMarketsResult],
        ['query'],
      ),
    'get_latest_token_balance_reconciliation' : IDL.Func(
        [],
        [IDL.Opt(BalanceReconciliationSummary)],
        ['query'],
      ),
    'get_all_transactions' : IDL.Func(
        [],
        [IDL.Vec(IDL.Tuple(IDL.Nat64, FailedTransaction))],
        ['query'],
      ),
    'get_latest_bets' : IDL.Func([], [IDL.Vec(LatestBets)], ['query']),
    'get_market' : IDL.Func([IDL.Nat], [IDL.Opt(Market)], ['query']),
    'get_market_bets' : IDL.Func([IDL.Nat], [IDL.Vec(Bet)], ['query']),
<<<<<<< HEAD
=======
    'get_market_claims' : IDL.Func(
        [IDL.Nat],
        [IDL.Vec(ClaimRecord)],
        ['query'],
      ),
>>>>>>> 3713ca95
    'get_market_payout_records' : IDL.Func(
        [IDL.Nat64],
        [IDL.Vec(BetPayoutRecord)],
        ['query'],
      ),
<<<<<<< HEAD
    'get_markets_by_creator' : IDL.Func(
        [GetMarketsByCreatorArgs],
        [GetMarketsByCreatorResult],
=======
    'get_market_resolution_details' : IDL.Func(
        [IDL.Nat64],
        [Result_2],
        ['query'],
      ),
    'get_markets_by_creator' : IDL.Func(
        [GetMarketsByCreatorArgs],
        [GetFeaturedMarketsResult],
>>>>>>> 3713ca95
        ['query'],
      ),
    'get_markets_by_status' : IDL.Func(
        [GetFeaturedMarketsArgs],
        [GetMarketsByStatusResult],
        ['query'],
      ),
<<<<<<< HEAD
    'get_stats' : IDL.Func([], [StatsResult], ['query']),
=======
>>>>>>> 3713ca95
    'get_supported_tokens' : IDL.Func([], [IDL.Vec(TokenInfo)], ['query']),
    'get_token_fee_percentage' : IDL.Func(
        [IDL.Text],
        [IDL.Opt(IDL.Nat64)],
        ['query'],
      ),
    'get_transactions_by_market' : IDL.Func(
        [IDL.Nat],
        [IDL.Vec(IDL.Tuple(IDL.Nat64, FailedTransaction))],
        ['query'],
      ),
    'get_transactions_by_recipient' : IDL.Func(
        [IDL.Principal],
        [IDL.Vec(IDL.Tuple(IDL.Nat64, FailedTransaction))],
        ['query'],
      ),
    'get_unresolved_transactions' : IDL.Func(
        [],
        [IDL.Vec(IDL.Tuple(IDL.Nat64, FailedTransaction))],
        ['query'],
      ),
<<<<<<< HEAD
=======
    'get_user_claims' : IDL.Func([], [IDL.Vec(ClaimRecord)], ['query']),
>>>>>>> 3713ca95
    'get_user_history' : IDL.Func([IDL.Principal], [UserHistory], ['query']),
    'get_user_pending_claims' : IDL.Func([], [IDL.Vec(ClaimRecord)], ['query']),
    'icrc21_canister_call_consent_message' : IDL.Func(
        [ConsentMessageRequest],
        [Result_3],
        ['query'],
      ),
    'icrc28_trusted_origins' : IDL.Func(
        [],
        [Icrc28TrustedOriginsResponse],
        ['query'],
      ),
    'icrc_34_delegate' : IDL.Func([DelegationRequest], [Result_4], []),
    'icrc_34_get_delegation' : IDL.Func(
        [DelegationRequest],
        [Result_4],
        ['query'],
      ),
    'icrc_34_revoke_delegation' : IDL.Func(
        [RevokeDelegationRequest],
        [Result_5],
        [],
      ),
    'is_admin' : IDL.Func([IDL.Principal], [IDL.Bool], ['query']),
<<<<<<< HEAD
    'mark_transaction_resolved' : IDL.Func([IDL.Nat64], [Result], []),
    'place_bet' : IDL.Func([PlaceBetArgs], [Result_6], []),
    'propose_resolution' : IDL.Func([ResolutionArgs], [Result_2], []),
    'resolve_via_admin' : IDL.Func([ResolutionArgs], [Result_2], []),
    'resolve_via_admin_legacy' : IDL.Func(
        [IDL.Nat, IDL.Vec(IDL.Nat)],
        [Result_2],
=======
    'mark_claim_processed' : IDL.Func([IDL.Nat64], [IDL.Bool], []),
    'mark_transaction_resolved' : IDL.Func([IDL.Nat64], [Result], []),
    'place_bet' : IDL.Func(
        [IDL.Nat, IDL.Nat, IDL.Nat, IDL.Opt(IDL.Text)],
        [Result_6],
        [],
      ),
    'propose_resolution' : IDL.Func(
        [IDL.Nat, IDL.Vec(IDL.Nat)],
        [ResolutionResult],
        [],
      ),
    'resolve_via_admin' : IDL.Func(
        [IDL.Nat, IDL.Vec(IDL.Nat)],
        [ResolutionResult],
>>>>>>> 3713ca95
        [],
      ),
    'resolve_via_oracle' : IDL.Func(
        [IDL.Nat, IDL.Vec(IDL.Nat), IDL.Vec(IDL.Nat8)],
<<<<<<< HEAD
        [Result_2],
        [],
      ),
    'retry_market_transactions' : IDL.Func([IDL.Nat], [IDL.Vec(Result_7)], []),
    'retry_transaction' : IDL.Func([IDL.Nat64], [Result_8], []),
    'search_markets' : IDL.Func(
        [SearchMarketsArgs],
        [SearchMarketsResult],
        ['query'],
      ),
=======
        [Result_7],
        [],
      ),
    'retry_claim' : IDL.Func([IDL.Nat64], [ClaimResult], []),
    'retry_market_transactions' : IDL.Func([IDL.Nat], [IDL.Vec(Result_8)], []),
    'retry_transaction' : IDL.Func([IDL.Nat64], [Result_9], []),
    'search_markets' : IDL.Func(
        [SearchMarketsArgs],
        [GetFeaturedMarketsResult],
        ['query'],
      ),
    'set_market_featured' : IDL.Func([IDL.Nat, IDL.Bool], [Result], []),
>>>>>>> 3713ca95
    'simulate_future_weight' : IDL.Func(
        [IDL.Nat64, IDL.Nat64, IDL.Nat64],
        [IDL.Float64],
        ['query'],
      ),
    'update_expired_markets' : IDL.Func([], [IDL.Nat64], []),
    'update_token_config' : IDL.Func([IDL.Text, TokenInfo], [Result], []),
<<<<<<< HEAD
    'void_market' : IDL.Func([IDL.Nat], [Result_2], []),
=======
    'void_market' : IDL.Func([IDL.Nat], [ResolutionResult], []),
>>>>>>> 3713ca95
  });
};
export const init = ({ IDL }) => { return []; };<|MERGE_RESOLUTION|>--- conflicted
+++ resolved
@@ -10,8 +10,89 @@
     'symbol' : IDL.Text,
   });
   const Result = IDL.Variant({ 'Ok' : IDL.Null, 'Err' : IDL.Text });
-<<<<<<< HEAD
-=======
+  const TokenBalanceBreakdown = IDL.Record({
+    'platform_fees' : IDL.Nat,
+    'pending_claims' : IDL.Nat,
+    'voided_markets_unclaimed' : IDL.Nat,
+    'pending_markets' : IDL.Nat,
+    'resolved_markets_unclaimed' : IDL.Nat,
+    'active_markets' : IDL.Nat,
+  });
+  const TokenBalanceSummary = IDL.Record({
+    'token_id' : IDL.Text,
+    'token_symbol' : IDL.Text,
+    'difference' : IDL.Nat,
+    'breakdown' : TokenBalanceBreakdown,
+    'is_sufficient' : IDL.Bool,
+    'expected_balance' : IDL.Nat,
+    'actual_balance' : IDL.Nat,
+    'timestamp' : IDL.Nat,
+  });
+  const BalanceReconciliationSummary = IDL.Record({
+    'token_summaries' : IDL.Vec(TokenBalanceSummary),
+    'timestamp' : IDL.Nat,
+  });
+  const ClaimResult = IDL.Record({
+    'block_index' : IDL.Opt(IDL.Nat),
+    'claim_id' : IDL.Nat64,
+    'error' : IDL.Opt(IDL.Text),
+    'success' : IDL.Bool,
+  });
+  const BatchClaimResult = IDL.Record({
+    'claimed_amounts' : IDL.Vec(IDL.Tuple(IDL.Text, IDL.Nat)),
+    'transaction_ids' : IDL.Vec(IDL.Tuple(IDL.Nat64, IDL.Nat)),
+    'failure_count' : IDL.Nat64,
+    'results' : IDL.Vec(ClaimResult),
+    'success_count' : IDL.Nat64,
+  });
+  const MarketCategory = IDL.Variant({
+    'AI' : IDL.Null,
+    'Memes' : IDL.Null,
+    'Crypto' : IDL.Null,
+    'Other' : IDL.Null,
+    'Politics' : IDL.Null,
+    'KongMadness' : IDL.Null,
+    'Sports' : IDL.Null,
+  });
+  const ResolutionMethod = IDL.Variant({
+    'Oracle' : IDL.Record({
+      'oracle_principals' : IDL.Vec(IDL.Principal),
+      'required_confirmations' : IDL.Nat,
+    }),
+    'Decentralized' : IDL.Record({ 'quorum' : IDL.Nat }),
+    'Admin' : IDL.Null,
+  });
+  const MarketEndTime = IDL.Variant({
+    'SpecificDate' : IDL.Nat,
+    'Duration' : IDL.Nat,
+  });
+  const Result_1 = IDL.Variant({ 'Ok' : IDL.Nat, 'Err' : IDL.Text });
+  const EstimatedReturnScenario = IDL.Record({
+    'probability' : IDL.Float64,
+    'max_return' : IDL.Nat,
+    'time_weight' : IDL.Opt(IDL.Float64),
+    'time_weighted' : IDL.Bool,
+    'min_return' : IDL.Nat,
+    'expected_return' : IDL.Nat,
+    'scenario' : IDL.Text,
+  });
+  const EstimatedReturn = IDL.Record({
+    'bet_amount' : IDL.Nat,
+    'uses_time_weighting' : IDL.Bool,
+    'current_outcome_pool' : IDL.Nat,
+    'estimated_platform_fee' : IDL.Opt(IDL.Nat),
+    'current_market_pool' : IDL.Nat,
+    'market_id' : IDL.Nat,
+    'platform_fee_percentage' : IDL.Opt(IDL.Nat64),
+    'scenarios' : IDL.Vec(EstimatedReturnScenario),
+    'time_weight_alpha' : IDL.Opt(IDL.Float64),
+    'current_time' : IDL.Nat,
+    'outcome_index' : IDL.Nat,
+  });
+  const ResolutionArgs = IDL.Record({
+    'market_id' : IDL.Nat,
+    'winning_outcomes' : IDL.Vec(IDL.Nat),
+  });
   const ResolutionError = IDL.Variant({
     'MarketNotFound' : IDL.Null,
     'MarketStillOpen' : IDL.Null,
@@ -35,117 +116,11 @@
     'Success' : IDL.Null,
     'AwaitingCreatorApproval' : IDL.Null,
   });
-  const TokenBalanceBreakdown = IDL.Record({
-    'platform_fees' : IDL.Nat,
-    'pending_claims' : IDL.Nat,
-    'voided_markets_unclaimed' : IDL.Nat,
-    'pending_markets' : IDL.Nat,
-    'resolved_markets_unclaimed' : IDL.Nat,
-    'active_markets' : IDL.Nat,
-  });
-  const TokenBalanceSummary = IDL.Record({
-    'token_id' : IDL.Text,
-    'token_symbol' : IDL.Text,
-    'difference' : IDL.Nat,
-    'breakdown' : TokenBalanceBreakdown,
-    'is_sufficient' : IDL.Bool,
-    'expected_balance' : IDL.Nat,
-    'actual_balance' : IDL.Nat,
-    'timestamp' : IDL.Nat,
-  });
-  const BalanceReconciliationSummary = IDL.Record({
-    'token_summaries' : IDL.Vec(TokenBalanceSummary),
-    'timestamp' : IDL.Nat,
-  });
-  const ClaimResult = IDL.Record({
-    'block_index' : IDL.Opt(IDL.Nat),
-    'claim_id' : IDL.Nat64,
-    'error' : IDL.Opt(IDL.Text),
-    'success' : IDL.Bool,
-  });
-  const BatchClaimResult = IDL.Record({
-    'claimed_amounts' : IDL.Vec(IDL.Tuple(IDL.Text, IDL.Nat)),
-    'transaction_ids' : IDL.Vec(IDL.Tuple(IDL.Nat64, IDL.Nat)),
-    'failure_count' : IDL.Nat64,
-    'results' : IDL.Vec(ClaimResult),
-    'success_count' : IDL.Nat64,
-  });
->>>>>>> 3713ca95
-  const MarketCategory = IDL.Variant({
-    'AI' : IDL.Null,
-    'Memes' : IDL.Null,
-    'Crypto' : IDL.Null,
-    'Other' : IDL.Null,
-    'Politics' : IDL.Null,
-    'KongMadness' : IDL.Null,
-    'Sports' : IDL.Null,
-  });
-  const ResolutionMethod = IDL.Variant({
-    'Oracle' : IDL.Record({
-      'oracle_principals' : IDL.Vec(IDL.Principal),
-      'required_confirmations' : IDL.Nat,
-    }),
-    'Decentralized' : IDL.Record({ 'quorum' : IDL.Nat }),
-    'Admin' : IDL.Null,
-  });
-  const MarketEndTime = IDL.Variant({
-    'SpecificDate' : IDL.Nat,
-    'Duration' : IDL.Nat,
-  });
-  const Result_1 = IDL.Variant({ 'Ok' : IDL.Nat, 'Err' : IDL.Text });
-  const EstimatedReturnScenario = IDL.Record({
-    'probability' : IDL.Float64,
-    'max_return' : IDL.Nat,
-    'time_weight' : IDL.Opt(IDL.Float64),
-    'time_weighted' : IDL.Bool,
-    'min_return' : IDL.Nat,
-    'expected_return' : IDL.Nat,
-    'scenario' : IDL.Text,
-  });
-  const EstimatedReturn = IDL.Record({
-    'bet_amount' : IDL.Nat,
-    'uses_time_weighting' : IDL.Bool,
-    'current_outcome_pool' : IDL.Nat,
-    'estimated_platform_fee' : IDL.Opt(IDL.Nat),
-    'current_market_pool' : IDL.Nat,
-    'market_id' : IDL.Nat,
-    'platform_fee_percentage' : IDL.Opt(IDL.Nat64),
-    'scenarios' : IDL.Vec(EstimatedReturnScenario),
-    'time_weight_alpha' : IDL.Opt(IDL.Float64),
-    'current_time' : IDL.Nat,
-    'outcome_index' : IDL.Nat,
-  });
-<<<<<<< HEAD
-  const ResolutionArgs = IDL.Record({
-    'market_id' : IDL.Nat,
-    'winning_outcomes' : IDL.Vec(IDL.Nat),
-  });
-  const ResolutionError = IDL.Variant({
-    'MarketNotFound' : IDL.Null,
-    'MarketStillOpen' : IDL.Null,
-    'InvalidMarketStatus' : IDL.Null,
-    'TransferError' : IDL.Text,
-    'AwaitingAdminApproval' : IDL.Null,
-    'InvalidOutcome' : IDL.Null,
-    'InvalidMethod' : IDL.Null,
-    'AlreadyResolved' : IDL.Null,
-    'ResolutionMismatch' : IDL.Null,
-    'Unauthorized' : IDL.Null,
-    'AwaitingCreatorApproval' : IDL.Null,
-    'UpdateFailed' : IDL.Null,
-    'PayoutFailed' : IDL.Null,
-    'VoidingFailed' : IDL.Null,
-    'ResolutionDisagreement' : IDL.Null,
-  });
-  const Result_2 = IDL.Variant({ 'Ok' : IDL.Null, 'Err' : ResolutionError });
-=======
->>>>>>> 3713ca95
   const TimeWeightPoint = IDL.Record({
     'weight' : IDL.Float64,
     'absolute_time' : IDL.Nat,
     'relative_time' : IDL.Float64,
   });
-<<<<<<< HEAD
   const MarketStatus = IDL.Variant({
     'Disputed' : IDL.Null,
     'Closed' : IDL.Vec(IDL.Nat),
@@ -153,92 +128,21 @@
     'ExpiredUnresolved' : IDL.Null,
     'Voided' : IDL.Null,
     'PendingActivation' : IDL.Null,
-=======
-  const FailedTransaction = IDL.Record({
-    'resolved' : IDL.Bool,
-    'token_id' : IDL.Text,
-    'retry_count' : IDL.Nat8,
-    'market_id' : IDL.Opt(IDL.Nat),
-    'recipient' : IDL.Principal,
-    'error' : IDL.Text,
-    'timestamp' : IDL.Nat64,
-    'amount' : IDL.Nat,
-  });
-  const FailureDetails = IDL.Record({
-    'retry_count' : IDL.Nat8,
-    'error_message' : IDL.Text,
-    'timestamp' : IDL.Nat,
-  });
-  const ProcessDetails = IDL.Record({
-    'transaction_id' : IDL.Opt(IDL.Nat),
-    'timestamp' : IDL.Nat,
-  });
-  const ClaimStatus = IDL.Variant({
-    'Failed' : FailureDetails,
-    'Processed' : ProcessDetails,
-    'Pending' : IDL.Null,
-  });
-  const RefundReason = IDL.Variant({
-    'Disputed' : IDL.Null,
-    'TransactionFailed' : IDL.Null,
-    'Other' : IDL.Text,
-    'VoidedMarket' : IDL.Null,
-  });
-  const ClaimType = IDL.Variant({
-    'Refund' : IDL.Record({ 'bet_amount' : IDL.Nat, 'reason' : RefundReason }),
-    'WinningPayout' : IDL.Record({
-      'bet_amount' : IDL.Nat,
-      'outcomes' : IDL.Vec(IDL.Nat),
-      'platform_fee' : IDL.Opt(IDL.Nat),
-    }),
-    'Other' : IDL.Record({ 'description' : IDL.Text }),
->>>>>>> 3713ca95
-  });
-  const ClaimRecord = IDL.Record({
-    'status' : ClaimStatus,
-    'updated_at' : IDL.Nat,
-    'token_id' : IDL.Text,
-    'claim_id' : IDL.Nat64,
-    'market_id' : IDL.Nat,
-    'user' : IDL.Principal,
-    'created_at' : IDL.Nat,
-    'claimable_amount' : IDL.Nat,
-    'claim_type' : ClaimType,
-  });
-<<<<<<< HEAD
+  });
+  const SortDirection = IDL.Variant({
+    'Descending' : IDL.Null,
+    'Ascending' : IDL.Null,
+  });
   const SortOption = IDL.Variant({
     'TotalPool' : SortDirection,
     'CreatedAt' : SortDirection,
     'EndTime' : SortDirection,
-=======
-  const ClaimableSummary = IDL.Record({
-    'pending_claim_count' : IDL.Nat64,
-    'by_token' : IDL.Vec(IDL.Tuple(IDL.Text, IDL.Nat)),
->>>>>>> 3713ca95
-  });
-  const ClaimsStats = IDL.Record({
-    'pending_count' : IDL.Nat64,
-    'total_amount_by_token' : IDL.Vec(IDL.Tuple(IDL.Text, IDL.Nat)),
-    'processed_count' : IDL.Nat64,
-    'total_count' : IDL.Nat64,
-    'failed_count' : IDL.Nat64,
-  });
-  const GetFeaturedMarketsArgs = IDL.Record({
+  });
+  const GetAllMarketsArgs = IDL.Record({
+    'status_filter' : IDL.Opt(MarketStatus),
     'start' : IDL.Nat,
-<<<<<<< HEAD
     'length' : IDL.Nat64,
     'sort_option' : IDL.Opt(SortOption),
-=======
-    'length' : IDL.Nat,
-  });
-  const MarketStatus = IDL.Variant({
-    'Disputed' : IDL.Null,
-    'Closed' : IDL.Vec(IDL.Nat),
-    'Active' : IDL.Null,
-    'ExpiredUnresolved' : IDL.Null,
-    'Voided' : IDL.Null,
-    'PendingActivation' : IDL.Null,
->>>>>>> 3713ca95
   });
   const Market = IDL.Record({
     'id' : IDL.Nat,
@@ -264,9 +168,9 @@
     'resolved_by' : IDL.Opt(IDL.Principal),
     'bet_counts' : IDL.Vec(IDL.Nat),
   });
-  const GetFeaturedMarketsResult = IDL.Record({
-    'total' : IDL.Nat,
+  const GetAllMarketsResult = IDL.Record({
     'markets' : IDL.Vec(Market),
+    'total_count' : IDL.Nat,
   });
   const FailedTransaction = IDL.Record({
     'resolved' : IDL.Bool,
@@ -278,6 +182,65 @@
     'timestamp' : IDL.Nat64,
     'amount' : IDL.Nat,
   });
+  const FailureDetails = IDL.Record({
+    'retry_count' : IDL.Nat8,
+    'error_message' : IDL.Text,
+    'timestamp' : IDL.Nat,
+  });
+  const ProcessDetails = IDL.Record({
+    'transaction_id' : IDL.Opt(IDL.Nat),
+    'timestamp' : IDL.Nat,
+  });
+  const ClaimStatus = IDL.Variant({
+    'Failed' : FailureDetails,
+    'Processed' : ProcessDetails,
+    'Pending' : IDL.Null,
+  });
+  const RefundReason = IDL.Variant({
+    'Disputed' : IDL.Null,
+    'TransactionFailed' : IDL.Null,
+    'Other' : IDL.Text,
+    'VoidedMarket' : IDL.Null,
+  });
+  const ClaimType = IDL.Variant({
+    'Refund' : IDL.Record({ 'bet_amount' : IDL.Nat, 'reason' : RefundReason }),
+    'WinningPayout' : IDL.Record({
+      'bet_amount' : IDL.Nat,
+      'outcomes' : IDL.Vec(IDL.Nat),
+      'platform_fee' : IDL.Opt(IDL.Nat),
+    }),
+    'Other' : IDL.Record({ 'description' : IDL.Text }),
+  });
+  const ClaimRecord = IDL.Record({
+    'status' : ClaimStatus,
+    'updated_at' : IDL.Nat,
+    'token_id' : IDL.Text,
+    'claim_id' : IDL.Nat64,
+    'market_id' : IDL.Nat,
+    'user' : IDL.Principal,
+    'created_at' : IDL.Nat,
+    'claimable_amount' : IDL.Nat,
+    'claim_type' : ClaimType,
+  });
+  const ClaimableSummary = IDL.Record({
+    'pending_claim_count' : IDL.Nat64,
+    'by_token' : IDL.Vec(IDL.Tuple(IDL.Text, IDL.Nat)),
+  });
+  const ClaimsStats = IDL.Record({
+    'pending_count' : IDL.Nat64,
+    'total_amount_by_token' : IDL.Vec(IDL.Tuple(IDL.Text, IDL.Nat)),
+    'processed_count' : IDL.Nat64,
+    'total_count' : IDL.Nat64,
+    'failed_count' : IDL.Nat64,
+  });
+  const GetFeaturedMarketsArgs = IDL.Record({
+    'start' : IDL.Nat,
+    'length' : IDL.Nat,
+  });
+  const GetFeaturedMarketsResult = IDL.Record({
+    'total' : IDL.Nat,
+    'markets' : IDL.Vec(Market),
+  });
   const Bet = IDL.Record({
     'token_id' : IDL.Text,
     'market_id' : IDL.Nat,
@@ -286,10 +249,7 @@
     'amount' : IDL.Nat,
     'outcome_index' : IDL.Nat,
   });
-<<<<<<< HEAD
   const LatestBets = IDL.Record({ 'bet' : Bet, 'market' : Market });
-=======
->>>>>>> 3713ca95
   const BetPayoutRecord = IDL.Record({
     'transaction_id' : IDL.Opt(IDL.Nat),
     'bet_amount' : IDL.Nat,
@@ -307,19 +267,6 @@
     'was_time_weighted' : IDL.Bool,
     'outcome_index' : IDL.Nat,
   });
-<<<<<<< HEAD
-  const GetMarketsByCreatorArgs = IDL.Record({
-    'creator' : IDL.Principal,
-    'start' : IDL.Nat,
-    'length' : IDL.Nat,
-    'sort_by_creation_time' : IDL.Bool,
-  });
-  const GetMarketsByCreatorResult = IDL.Record({
-    'total' : IDL.Nat,
-    'markets' : IDL.Vec(Market),
-  });
-  const GetMarketsByStatusArgs = IDL.Record({
-=======
   const FailedTransactionInfo = IDL.Record({
     'token_id' : IDL.Opt(IDL.Text),
     'market_id' : IDL.Opt(IDL.Nat),
@@ -365,7 +312,6 @@
   });
   const GetMarketsByCreatorArgs = IDL.Record({
     'creator' : IDL.Principal,
->>>>>>> 3713ca95
     'start' : IDL.Nat,
     'length' : IDL.Nat,
     'sort_by_creation_time' : IDL.Bool,
@@ -398,6 +344,11 @@
     'total_expired_unresolved' : IDL.Nat,
     'markets_by_status' : MarketsByStatus,
   });
+  const StatsResult = IDL.Record({
+    'total_bets' : IDL.Nat,
+    'total_active_markets' : IDL.Nat,
+    'total_markets' : IDL.Nat,
+  });
   const UserBetInfo = IDL.Record({
     'outcome_text' : IDL.Text,
     'bet_amount' : IDL.Nat,
@@ -475,15 +426,12 @@
     'targets' : IDL.Vec(IDL.Principal),
   });
   const Result_5 = IDL.Variant({ 'Ok' : IDL.Null, 'Err' : DelegationError });
-<<<<<<< HEAD
   const PlaceBetArgs = IDL.Record({
     'token_id' : IDL.Opt(IDL.Text),
     'market_id' : IDL.Nat,
     'amount' : IDL.Nat,
     'outcome_index' : IDL.Nat,
   });
-=======
->>>>>>> 3713ca95
   const BetError = IDL.Variant({
     'MarketNotFound' : IDL.Null,
     'InsufficientActivationBet' : IDL.Null,
@@ -499,27 +447,15 @@
     'BalanceUpdateFailed' : IDL.Null,
   });
   const Result_6 = IDL.Variant({ 'Ok' : IDL.Null, 'Err' : BetError });
-<<<<<<< HEAD
-  const Result_7 = IDL.Variant({ 'Ok' : IDL.Nat64, 'Err' : IDL.Text });
-  const Result_8 = IDL.Variant({ 'Ok' : IDL.Opt(IDL.Nat), 'Err' : IDL.Text });
-=======
   const Result_7 = IDL.Variant({ 'Ok' : IDL.Null, 'Err' : ResolutionError });
   const Result_8 = IDL.Variant({ 'Ok' : IDL.Nat64, 'Err' : IDL.Text });
   const Result_9 = IDL.Variant({ 'Ok' : IDL.Opt(IDL.Nat), 'Err' : IDL.Text });
->>>>>>> 3713ca95
   const SortField = IDL.Variant({
     'TotalPool' : IDL.Null,
     'CreationTime' : IDL.Null,
     'EndTime' : IDL.Null,
     'TotalBets' : IDL.Null,
   });
-<<<<<<< HEAD
-=======
-  const SortDirection = IDL.Variant({
-    'Descending' : IDL.Null,
-    'Ascending' : IDL.Null,
-  });
->>>>>>> 3713ca95
   const SearchMarketsArgs = IDL.Record({
     'include_resolved' : IDL.Bool,
     'sort_field' : IDL.Opt(SortField),
@@ -528,30 +464,15 @@
     'start' : IDL.Nat,
     'length' : IDL.Nat,
     'sort_direction' : IDL.Opt(SortDirection),
-<<<<<<< HEAD
-  });
-  const SearchMarketsResult = IDL.Record({
-    'total' : IDL.Nat,
-    'markets' : IDL.Vec(Market),
   });
   return IDL.Service({
     'add_supported_token' : IDL.Func([TokenInfo], [Result], []),
-=======
-  });
-  return IDL.Service({
-    'add_supported_token' : IDL.Func([TokenInfo], [Result], []),
-    'admin_resolve_market' : IDL.Func(
-        [IDL.Nat, IDL.Vec(IDL.Nat)],
-        [ResolutionResult],
-        [],
-      ),
     'calculate_token_balance_reconciliation' : IDL.Func(
         [],
         [BalanceReconciliationSummary],
         [],
       ),
     'claim_winnings' : IDL.Func([IDL.Vec(IDL.Nat64)], [BatchClaimResult], []),
->>>>>>> 3713ca95
     'create_market' : IDL.Func(
         [
           IDL.Text,
@@ -568,34 +489,28 @@
         [Result_1],
         [],
       ),
-<<<<<<< HEAD
-=======
     'create_test_claim' : IDL.Func(
         [IDL.Principal, IDL.Nat, IDL.Nat, IDL.Text],
         [IDL.Nat64],
         [],
       ),
->>>>>>> 3713ca95
     'estimate_bet_return' : IDL.Func(
         [IDL.Nat64, IDL.Nat64, IDL.Nat64, IDL.Nat64, IDL.Opt(IDL.Text)],
         [EstimatedReturn],
         ['query'],
       ),
-<<<<<<< HEAD
-    'force_resolve_market' : IDL.Func([ResolutionArgs], [Result_2], []),
-=======
-    'force_resolve_market' : IDL.Func(
-        [IDL.Nat, IDL.Vec(IDL.Nat)],
-        [ResolutionResult],
-        [],
-      ),
->>>>>>> 3713ca95
+    'force_resolve_market' : IDL.Func([ResolutionArgs], [ResolutionResult], []),
     'generate_time_weight_curve' : IDL.Func(
         [IDL.Nat64, IDL.Nat64],
         [IDL.Vec(TimeWeightPoint)],
         ['query'],
       ),
     'get_all_categories' : IDL.Func([], [IDL.Vec(IDL.Text)], ['query']),
+    'get_all_markets' : IDL.Func(
+        [GetAllMarketsArgs],
+        [GetAllMarketsResult],
+        ['query'],
+      ),
     'get_all_transactions' : IDL.Func(
         [],
         [IDL.Vec(IDL.Tuple(IDL.Nat64, FailedTransaction))],
@@ -613,37 +528,24 @@
         [GetFeaturedMarketsResult],
         ['query'],
       ),
+    'get_latest_bets' : IDL.Func([], [IDL.Vec(LatestBets)], ['query']),
     'get_latest_token_balance_reconciliation' : IDL.Func(
         [],
         [IDL.Opt(BalanceReconciliationSummary)],
         ['query'],
       ),
-    'get_all_transactions' : IDL.Func(
-        [],
-        [IDL.Vec(IDL.Tuple(IDL.Nat64, FailedTransaction))],
-        ['query'],
-      ),
-    'get_latest_bets' : IDL.Func([], [IDL.Vec(LatestBets)], ['query']),
     'get_market' : IDL.Func([IDL.Nat], [IDL.Opt(Market)], ['query']),
     'get_market_bets' : IDL.Func([IDL.Nat], [IDL.Vec(Bet)], ['query']),
-<<<<<<< HEAD
-=======
     'get_market_claims' : IDL.Func(
         [IDL.Nat],
         [IDL.Vec(ClaimRecord)],
         ['query'],
       ),
->>>>>>> 3713ca95
     'get_market_payout_records' : IDL.Func(
         [IDL.Nat64],
         [IDL.Vec(BetPayoutRecord)],
         ['query'],
       ),
-<<<<<<< HEAD
-    'get_markets_by_creator' : IDL.Func(
-        [GetMarketsByCreatorArgs],
-        [GetMarketsByCreatorResult],
-=======
     'get_market_resolution_details' : IDL.Func(
         [IDL.Nat64],
         [Result_2],
@@ -652,7 +554,6 @@
     'get_markets_by_creator' : IDL.Func(
         [GetMarketsByCreatorArgs],
         [GetFeaturedMarketsResult],
->>>>>>> 3713ca95
         ['query'],
       ),
     'get_markets_by_status' : IDL.Func(
@@ -660,10 +561,7 @@
         [GetMarketsByStatusResult],
         ['query'],
       ),
-<<<<<<< HEAD
     'get_stats' : IDL.Func([], [StatsResult], ['query']),
-=======
->>>>>>> 3713ca95
     'get_supported_tokens' : IDL.Func([], [IDL.Vec(TokenInfo)], ['query']),
     'get_token_fee_percentage' : IDL.Func(
         [IDL.Text],
@@ -685,10 +583,7 @@
         [IDL.Vec(IDL.Tuple(IDL.Nat64, FailedTransaction))],
         ['query'],
       ),
-<<<<<<< HEAD
-=======
     'get_user_claims' : IDL.Func([], [IDL.Vec(ClaimRecord)], ['query']),
->>>>>>> 3713ca95
     'get_user_history' : IDL.Func([IDL.Principal], [UserHistory], ['query']),
     'get_user_pending_claims' : IDL.Func([], [IDL.Vec(ClaimRecord)], ['query']),
     'icrc21_canister_call_consent_message' : IDL.Func(
@@ -713,47 +608,18 @@
         [],
       ),
     'is_admin' : IDL.Func([IDL.Principal], [IDL.Bool], ['query']),
-<<<<<<< HEAD
+    'mark_claim_processed' : IDL.Func([IDL.Nat64], [IDL.Bool], []),
     'mark_transaction_resolved' : IDL.Func([IDL.Nat64], [Result], []),
     'place_bet' : IDL.Func([PlaceBetArgs], [Result_6], []),
-    'propose_resolution' : IDL.Func([ResolutionArgs], [Result_2], []),
-    'resolve_via_admin' : IDL.Func([ResolutionArgs], [Result_2], []),
+    'propose_resolution' : IDL.Func([ResolutionArgs], [ResolutionResult], []),
+    'resolve_via_admin' : IDL.Func([ResolutionArgs], [ResolutionResult], []),
     'resolve_via_admin_legacy' : IDL.Func(
         [IDL.Nat, IDL.Vec(IDL.Nat)],
-        [Result_2],
-=======
-    'mark_claim_processed' : IDL.Func([IDL.Nat64], [IDL.Bool], []),
-    'mark_transaction_resolved' : IDL.Func([IDL.Nat64], [Result], []),
-    'place_bet' : IDL.Func(
-        [IDL.Nat, IDL.Nat, IDL.Nat, IDL.Opt(IDL.Text)],
-        [Result_6],
-        [],
-      ),
-    'propose_resolution' : IDL.Func(
-        [IDL.Nat, IDL.Vec(IDL.Nat)],
         [ResolutionResult],
-        [],
-      ),
-    'resolve_via_admin' : IDL.Func(
-        [IDL.Nat, IDL.Vec(IDL.Nat)],
-        [ResolutionResult],
->>>>>>> 3713ca95
         [],
       ),
     'resolve_via_oracle' : IDL.Func(
         [IDL.Nat, IDL.Vec(IDL.Nat), IDL.Vec(IDL.Nat8)],
-<<<<<<< HEAD
-        [Result_2],
-        [],
-      ),
-    'retry_market_transactions' : IDL.Func([IDL.Nat], [IDL.Vec(Result_7)], []),
-    'retry_transaction' : IDL.Func([IDL.Nat64], [Result_8], []),
-    'search_markets' : IDL.Func(
-        [SearchMarketsArgs],
-        [SearchMarketsResult],
-        ['query'],
-      ),
-=======
         [Result_7],
         [],
       ),
@@ -766,7 +632,6 @@
         ['query'],
       ),
     'set_market_featured' : IDL.Func([IDL.Nat, IDL.Bool], [Result], []),
->>>>>>> 3713ca95
     'simulate_future_weight' : IDL.Func(
         [IDL.Nat64, IDL.Nat64, IDL.Nat64],
         [IDL.Float64],
@@ -774,11 +639,7 @@
       ),
     'update_expired_markets' : IDL.Func([], [IDL.Nat64], []),
     'update_token_config' : IDL.Func([IDL.Text, TokenInfo], [Result], []),
-<<<<<<< HEAD
-    'void_market' : IDL.Func([IDL.Nat], [Result_2], []),
-=======
     'void_market' : IDL.Func([IDL.Nat], [ResolutionResult], []),
->>>>>>> 3713ca95
   });
 };
 export const init = ({ IDL }) => { return []; };