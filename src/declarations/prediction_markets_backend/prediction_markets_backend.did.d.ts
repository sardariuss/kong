--- conflicted
+++ resolved
@@ -288,11 +288,7 @@
   'transfer_fee' : bigint,
   'name' : string,
   'fee_percentage' : bigint,
-<<<<<<< HEAD
-  'min_initial_bet' : bigint,
-=======
   'activation_fee' : bigint,
->>>>>>> d28a34d9
   'symbol' : string,
 }
 export interface UserBetInfo {
