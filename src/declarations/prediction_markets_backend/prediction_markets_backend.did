type BalanceReconciliationSummary = record {
  token_summaries : vec TokenBalanceSummary;
  timestamp : nat;
};
type BatchClaimResult = record {
  claimed_amounts : vec record { text; nat };
  transaction_ids : vec record { nat64; nat };
  failure_count : nat64;
  results : vec ClaimResult;
  success_count : nat64;
};
type Bet = record {
  token_id : text;
  market_id : nat;
  user : principal;
  timestamp : nat;
  amount : nat;
  outcome_index : nat;
};
type BetDistributionDetail = record {
  weighted_contribution : opt float64;
  bet_amount : nat;
  bonus_amount : nat;
  time_weight : opt float64;
  claim_id : opt nat64;
  total_payout : nat;
  user : principal;
  outcome_index : nat;
};
type BetError = variant {
  MarketNotFound;
  InsufficientActivationBet;
  MarketClosed;
  BetRecordingFailed;
  NotMarketCreator;
  InvalidMarketStatus;
  TransferError : text;
  MarketUpdateFailed;
  InvalidOutcome;
  MarketNotActive;
  InsufficientBalance;
  BalanceUpdateFailed;
};
type BetPayoutRecord = record {
  transaction_id : opt nat;
  bet_amount : nat;
  bonus_amount : opt nat;
  time_weight : opt float64;
  platform_fee_amount : opt nat;
  token_id : text;
  token_symbol : text;
  market_id : nat;
  platform_fee_percentage : nat64;
  user : principal;
  payout_amount : nat;
  original_contribution_returned : nat;
  timestamp : nat;
  was_time_weighted : bool;
  outcome_index : nat;
};
<<<<<<< HEAD
=======
type ClaimRecord = record {
  status : ClaimStatus;
  updated_at : nat;
  token_id : text;
  claim_id : nat64;
  market_id : nat;
  user : principal;
  created_at : nat;
  claimable_amount : nat;
  claim_type : ClaimType;
};
type ClaimResult = record {
  block_index : opt nat;
  claim_id : nat64;
  error : opt text;
  success : bool;
};
type ClaimStatus = variant {
  Failed : FailureDetails;
  Processed : ProcessDetails;
  Pending;
};
type ClaimType = variant {
  Refund : record { bet_amount : nat; reason : RefundReason };
  WinningPayout : record {
    bet_amount : nat;
    outcomes : vec nat;
    platform_fee : opt nat;
  };
  Other : record { description : text };
};
type ClaimableSummary = record {
  pending_claim_count : nat64;
  by_token : vec record { text; nat };
};
type ClaimsStats = record {
  pending_count : nat64;
  total_amount_by_token : vec record { text; nat };
  processed_count : nat64;
  total_count : nat64;
  failed_count : nat64;
};
>>>>>>> 3713ca95
type ConsentInfo = record {
  metadata : ConsentMessageMetadata;
  consent_message : ConsentMessage;
};
type ConsentMessage = variant {
  LineDisplayMessage : record { pages : vec LineDisplayPage };
  GenericDisplayMessage : text;
};
type ConsentMessageMetadata = record {
  utc_offset_minutes : opt int16;
  language : text;
};
type ConsentMessageRequest = record {
  arg : blob;
  method : text;
  user_preferences : ConsentMessageSpec;
};
type ConsentMessageSpec = record {
  metadata : ConsentMessageMetadata;
  device_spec : opt DisplayMessageType;
};
type Delegation = record {
  created : nat64;
  targets_list_hash : blob;
  target : principal;
  expiration : opt nat64;
};
type DelegationError = variant {
  NotFound;
  Unauthorized;
  InvalidRequest : text;
  StorageError : text;
  Expired;
};
type DelegationRequest = record {
  targets : vec principal;
  expiration : opt nat64;
};
type DelegationResponse = record { delegations : vec Delegation };
type DisplayMessageType = variant {
  GenericDisplay;
  LineDisplay : record { characters_per_line : nat16; lines_per_page : nat16 };
};
type Distribution = record {
  bet_amount : nat;
  winnings : nat;
  user : principal;
  outcome_index : nat;
};
type ErrorInfo = record { description : text };
type EstimatedReturn = record {
  bet_amount : nat;
  uses_time_weighting : bool;
  current_outcome_pool : nat;
  estimated_platform_fee : opt nat;
  current_market_pool : nat;
  market_id : nat;
  platform_fee_percentage : opt nat64;
  scenarios : vec EstimatedReturnScenario;
  time_weight_alpha : opt float64;
  current_time : nat;
  outcome_index : nat;
};
type EstimatedReturnScenario = record {
  probability : float64;
  max_return : nat;
  time_weight : opt float64;
  time_weighted : bool;
  min_return : nat;
  expected_return : nat;
  scenario : text;
};
type FailedTransaction = record {
  resolved : bool;
  token_id : text;
  retry_count : nat8;
  market_id : opt nat;
  recipient : principal;
  error : text;
  timestamp : nat64;
  amount : nat;
};
<<<<<<< HEAD
type GetAllMarketsArgs = record {
  status_filter : opt MarketStatus;
  start : nat;
  length : nat64;
  sort_option : opt SortOption;
};
type GetAllMarketsResult = record { markets : vec Market; total_count : nat };
type GetMarketsByCreatorArgs = record {
  creator : principal;
  start : nat;
  length : nat;
  sort_by_creation_time : bool;
};
type GetMarketsByCreatorResult = record { total : nat; markets : vec Market };
type GetMarketsByStatusArgs = record { start : nat; length : nat };
=======
type FailedTransactionInfo = record {
  token_id : opt text;
  market_id : opt nat;
  user : principal;
  error : text;
  timestamp : opt nat;
  amount : nat;
};
type FailureDetails = record {
  retry_count : nat8;
  error_message : text;
  timestamp : nat;
};
type GetFeaturedMarketsArgs = record { start : nat; length : nat };
type GetFeaturedMarketsResult = record { total : nat; markets : vec Market };
type GetMarketsByCreatorArgs = record {
  creator : principal;
  start : nat;
  length : nat;
  sort_by_creation_time : bool;
};
>>>>>>> 3713ca95
type GetMarketsByStatusResult = record {
  total_active : nat;
  total_resolved : nat;
  total_expired_unresolved : nat;
  markets_by_status : MarketsByStatus;
};
type Icrc28TrustedOriginsResponse = record { trusted_origins : vec text };
type LatestBets = record { bet : Bet; market : Market };
type LineDisplayPage = record { lines : vec text };
type Market = record {
  id : nat;
  bet_count_percentages : vec float64;
  status : MarketStatus;
  outcome_pools : vec nat;
  uses_time_weighting : bool;
  creator : principal;
  featured : bool;
  outcome_percentages : vec float64;
  question : text;
  token_id : text;
  image_url : opt text;
  resolution_data : opt text;
  created_at : nat;
  end_time : nat;
  total_pool : nat;
  outcomes : vec text;
  resolution_method : ResolutionMethod;
  time_weight_alpha : opt float64;
  category : MarketCategory;
  rules : text;
  resolved_by : opt principal;
  bet_counts : vec nat;
};
type MarketCategory = variant {
  AI;
  Memes;
  Crypto;
  Other;
  Politics;
  KongMadness;
  Sports;
};
type MarketEndTime = variant { SpecificDate : nat; Duration : nat };
type MarketResolutionDetails = record {
  total_transfer_fees : nat;
  total_winning_pool : nat;
  total_market_pool : nat;
  platform_fee_amount : nat;
  token_id : text;
  token_symbol : text;
  failed_transactions : vec FailedTransactionInfo;
  market_id : nat;
  total_weighted_contribution : opt float64;
  platform_fee_percentage : nat64;
  used_time_weighting : bool;
  distribution_details : vec BetDistributionDetail;
  resolution_timestamp : nat;
  time_weight_alpha : opt float64;
  winning_bet_count : nat64;
  winning_outcomes : vec nat;
  distributable_profit : nat;
  fee_transaction_id : opt nat64;
  total_profit : nat;
};
type MarketResult = record {
  bet_count_percentages : vec float64;
  outcome_pools : vec nat;
  outcome_percentages : vec float64;
  winning_pool : nat;
  distributions : vec Distribution;
  total_pool : nat;
  market : Market;
  winning_outcomes : vec nat;
  bet_counts : vec nat;
};
type MarketStatus = variant {
  Disputed;
  Closed : vec nat;
  Active;
  ExpiredUnresolved;
  Voided;
  PendingActivation;
};
type MarketsByStatus = record {
  resolved : vec MarketResult;
  active : vec Market;
  expired_unresolved : vec Market;
};
<<<<<<< HEAD
type PlaceBetArgs = record {
  token_id : opt text;
  market_id : nat;
  amount : nat;
  outcome_index : nat;
};
type ResolutionArgs = record { market_id : nat; winning_outcomes : vec nat };
=======
type ProcessDetails = record { transaction_id : opt nat; timestamp : nat };
type RefundReason = variant {
  Disputed;
  TransactionFailed;
  Other : text;
  VoidedMarket;
};
>>>>>>> 3713ca95
type ResolutionError = variant {
  MarketNotFound;
  MarketStillOpen;
  InvalidMarketStatus;
  TransferError : text;
  AwaitingAdminApproval;
  InvalidOutcome;
  InvalidMethod;
  AlreadyResolved;
  ResolutionMismatch;
  Unauthorized;
  AwaitingCreatorApproval;
  UpdateFailed;
  PayoutFailed;
  VoidingFailed;
  ResolutionDisagreement;
};
type ResolutionMethod = variant {
  Oracle : record {
    oracle_principals : vec principal;
    required_confirmations : nat;
  };
  Decentralized : record { quorum : nat };
  Admin;
};
<<<<<<< HEAD
type Result = variant { Ok; Err : text };
type Result_1 = variant { Ok : nat; Err : text };
type Result_2 = variant { Ok; Err : ResolutionError };
=======
type ResolutionResult = variant {
  Error : ResolutionError;
  AwaitingAdminApproval;
  Success;
  AwaitingCreatorApproval;
};
type Result = variant { Ok; Err : text };
type Result_1 = variant { Ok : nat; Err : text };
type Result_2 = variant { Ok : opt MarketResolutionDetails; Err : text };
>>>>>>> 3713ca95
type Result_3 = variant { Ok : ConsentInfo; Err : ErrorInfo };
type Result_4 = variant { Ok : DelegationResponse; Err : DelegationError };
type Result_5 = variant { Ok; Err : DelegationError };
type Result_6 = variant { Ok; Err : BetError };
<<<<<<< HEAD
type Result_7 = variant { Ok : nat64; Err : text };
type Result_8 = variant { Ok : opt nat; Err : text };
=======
type Result_7 = variant { Ok; Err : ResolutionError };
type Result_8 = variant { Ok : nat64; Err : text };
type Result_9 = variant { Ok : opt nat; Err : text };
>>>>>>> 3713ca95
type RevokeDelegationRequest = record { targets : vec principal };
type SearchMarketsArgs = record {
  include_resolved : bool;
  sort_field : opt SortField;
  token_id : opt text;
  "query" : text;
  start : nat;
  length : nat;
  sort_direction : opt SortDirection;
};
<<<<<<< HEAD
type SearchMarketsResult = record { total : nat; markets : vec Market };
type SortDirection = variant { Descending; Ascending };
type SortField = variant { TotalPool; CreationTime; EndTime; TotalBets };
type SortOption = variant {
  TotalPool : SortDirection;
  CreatedAt : SortDirection;
  EndTime : SortDirection;
=======
type SortDirection = variant { Descending; Ascending };
type SortField = variant { TotalPool; CreationTime; EndTime; TotalBets };
type TimeWeightPoint = record {
  weight : float64;
  absolute_time : nat;
  relative_time : float64;
>>>>>>> 3713ca95
};
type TokenBalanceBreakdown = record {
  platform_fees : nat;
  pending_claims : nat;
  voided_markets_unclaimed : nat;
  pending_markets : nat;
  resolved_markets_unclaimed : nat;
  active_markets : nat;
};
type TokenBalanceSummary = record {
  token_id : text;
  token_symbol : text;
  difference : nat;
  breakdown : TokenBalanceBreakdown;
  is_sufficient : bool;
  expected_balance : nat;
  actual_balance : nat;
  timestamp : nat;
};
type TokenInfo = record {
  id : text;
  is_kong : bool;
  decimals : nat8;
  transfer_fee : nat;
  name : text;
  fee_percentage : nat64;
  activation_fee : nat;
  symbol : text;
};
type TimeWeightPoint = record {
  weight : float64;
  absolute_time : nat;
  relative_time : float64;
};
type TokenInfo = record {
  id : text;
  is_kong : bool;
  decimals : nat8;
  transfer_fee : nat;
  name : text;
  fee_percentage : nat64;
  activation_fee : nat;
  symbol : text;
};
type UserBetInfo = record {
  outcome_text : text;
  bet_amount : nat;
  winnings : opt nat;
  market : Market;
  outcome_index : nat;
};
type UserHistory = record {
  pending_resolution : vec UserBetInfo;
  total_wagered : nat;
  current_balance : nat;
  total_won : nat;
  active_bets : vec UserBetInfo;
  resolved_bets : vec UserBetInfo;
};
service : () -> {
  add_supported_token : (TokenInfo) -> (Result);
<<<<<<< HEAD
=======
  admin_resolve_market : (nat, vec nat) -> (ResolutionResult);
  calculate_token_balance_reconciliation : () -> (BalanceReconciliationSummary);
  claim_winnings : (vec nat64) -> (BatchClaimResult);
>>>>>>> 3713ca95
  create_market : (
      text,
      MarketCategory,
      text,
      vec text,
      ResolutionMethod,
      MarketEndTime,
      opt text,
      opt bool,
      opt float64,
      opt text,
    ) -> (Result_1);
<<<<<<< HEAD
  estimate_bet_return : (nat64, nat64, nat64, nat64, opt text) -> (
      EstimatedReturn,
    ) query;
  force_resolve_market : (ResolutionArgs) -> (Result_2);
  generate_time_weight_curve : (nat64, nat64) -> (vec TimeWeightPoint) query;
  get_all_categories : () -> (vec text) query;
  get_all_markets : (GetAllMarketsArgs) -> (GetAllMarketsResult) query;
  get_all_transactions : () -> (vec record { nat64; FailedTransaction }) query;
  get_latest_bets : () -> (vec LatestBets) query;
  get_market : (nat) -> (opt Market) query;
  get_market_bets : (nat) -> (vec Bet) query;
  get_market_payout_records : (nat64) -> (vec BetPayoutRecord) query;
  get_markets_by_creator : (GetMarketsByCreatorArgs) -> (
      GetMarketsByCreatorResult,
    ) query;
  get_markets_by_status : (GetMarketsByStatusArgs) -> (
      GetMarketsByStatusResult,
    ) query;
  get_stats : () -> (StatsResult) query;
=======
  create_test_claim : (principal, nat, nat, text) -> (nat64);
  estimate_bet_return : (nat64, nat64, nat64, nat64, opt text) -> (
      EstimatedReturn,
    ) query;
  force_resolve_market : (nat, vec nat) -> (ResolutionResult);
  generate_time_weight_curve : (nat64, nat64) -> (vec TimeWeightPoint) query;
  get_all_categories : () -> (vec text) query;
  get_all_transactions : () -> (vec record { nat64; FailedTransaction }) query;
  get_claim_by_id : (nat64) -> (opt ClaimRecord) query;
  get_claimable_summary : () -> (ClaimableSummary) query;
  get_claims_stats : () -> (ClaimsStats) query;
  get_featured_markets : (GetFeaturedMarketsArgs) -> (
      GetFeaturedMarketsResult,
    ) query;
  get_latest_token_balance_reconciliation : () -> (
      opt BalanceReconciliationSummary,
    ) query;
  get_market : (nat) -> (opt Market) query;
  get_market_bets : (nat) -> (vec Bet) query;
  get_market_claims : (nat) -> (vec ClaimRecord) query;
  get_market_payout_records : (nat64) -> (vec BetPayoutRecord) query;
  get_market_resolution_details : (nat64) -> (Result_2) query;
  get_markets_by_creator : (GetMarketsByCreatorArgs) -> (
      GetFeaturedMarketsResult,
    ) query;
  get_markets_by_status : (GetFeaturedMarketsArgs) -> (
      GetMarketsByStatusResult,
    ) query;
>>>>>>> 3713ca95
  get_supported_tokens : () -> (vec TokenInfo) query;
  get_token_fee_percentage : (text) -> (opt nat64) query;
  get_transactions_by_market : (nat) -> (
      vec record { nat64; FailedTransaction },
    ) query;
  get_transactions_by_recipient : (principal) -> (
      vec record { nat64; FailedTransaction },
    ) query;
  get_unresolved_transactions : () -> (
      vec record { nat64; FailedTransaction },
    ) query;
<<<<<<< HEAD
=======
  get_user_claims : () -> (vec ClaimRecord) query;
>>>>>>> 3713ca95
  get_user_history : (principal) -> (UserHistory) query;
  get_user_pending_claims : () -> (vec ClaimRecord) query;
  icrc21_canister_call_consent_message : (ConsentMessageRequest) -> (
      Result_3,
    ) query;
  icrc28_trusted_origins : () -> (Icrc28TrustedOriginsResponse) query;
  icrc_34_delegate : (DelegationRequest) -> (Result_4);
  icrc_34_get_delegation : (DelegationRequest) -> (Result_4) query;
  icrc_34_revoke_delegation : (RevokeDelegationRequest) -> (Result_5);
  is_admin : (principal) -> (bool) query;
<<<<<<< HEAD
  mark_transaction_resolved : (nat64) -> (Result);
  place_bet : (PlaceBetArgs) -> (Result_6);
  propose_resolution : (ResolutionArgs) -> (Result_2);
  resolve_via_admin : (ResolutionArgs) -> (Result_2);
  resolve_via_admin_legacy : (nat, vec nat) -> (Result_2);
  resolve_via_oracle : (nat, vec nat, blob) -> (Result_2);
  retry_market_transactions : (nat) -> (vec Result_7);
  retry_transaction : (nat64) -> (Result_8);
  search_markets : (SearchMarketsArgs) -> (SearchMarketsResult) query;
  simulate_future_weight : (nat64, nat64, nat64) -> (float64) query;
  update_expired_markets : () -> (nat64);
  update_token_config : (text, TokenInfo) -> (Result);
  void_market : (nat) -> (Result_2);
=======
  mark_claim_processed : (nat64) -> (bool);
  mark_transaction_resolved : (nat64) -> (Result);
  place_bet : (nat, nat, nat, opt text) -> (Result_6);
  propose_resolution : (nat, vec nat) -> (ResolutionResult);
  resolve_via_admin : (nat, vec nat) -> (ResolutionResult);
  resolve_via_oracle : (nat, vec nat, blob) -> (Result_7);
  retry_claim : (nat64) -> (ClaimResult);
  retry_market_transactions : (nat) -> (vec Result_8);
  retry_transaction : (nat64) -> (Result_9);
  search_markets : (SearchMarketsArgs) -> (GetFeaturedMarketsResult) query;
  set_market_featured : (nat, bool) -> (Result);
  simulate_future_weight : (nat64, nat64, nat64) -> (float64) query;
  update_expired_markets : () -> (nat64);
  update_token_config : (text, TokenInfo) -> (Result);
  void_market : (nat) -> (ResolutionResult);
>>>>>>> 3713ca95
}<|MERGE_RESOLUTION|>--- conflicted
+++ resolved
@@ -58,8 +58,6 @@
   was_time_weighted : bool;
   outcome_index : nat;
 };
-<<<<<<< HEAD
-=======
 type ClaimRecord = record {
   status : ClaimStatus;
   updated_at : nat;
@@ -102,7 +100,6 @@
   total_count : nat64;
   failed_count : nat64;
 };
->>>>>>> 3713ca95
 type ConsentInfo = record {
   metadata : ConsentMessageMetadata;
   consent_message : ConsentMessage;
@@ -185,23 +182,6 @@
   timestamp : nat64;
   amount : nat;
 };
-<<<<<<< HEAD
-type GetAllMarketsArgs = record {
-  status_filter : opt MarketStatus;
-  start : nat;
-  length : nat64;
-  sort_option : opt SortOption;
-};
-type GetAllMarketsResult = record { markets : vec Market; total_count : nat };
-type GetMarketsByCreatorArgs = record {
-  creator : principal;
-  start : nat;
-  length : nat;
-  sort_by_creation_time : bool;
-};
-type GetMarketsByCreatorResult = record { total : nat; markets : vec Market };
-type GetMarketsByStatusArgs = record { start : nat; length : nat };
-=======
 type FailedTransactionInfo = record {
   token_id : opt text;
   market_id : opt nat;
@@ -215,6 +195,13 @@
   error_message : text;
   timestamp : nat;
 };
+type GetAllMarketsArgs = record {
+  status_filter : opt MarketStatus;
+  start : nat;
+  length : nat64;
+  sort_option : opt SortOption;
+};
+type GetAllMarketsResult = record { markets : vec Market; total_count : nat };
 type GetFeaturedMarketsArgs = record { start : nat; length : nat };
 type GetFeaturedMarketsResult = record { total : nat; markets : vec Market };
 type GetMarketsByCreatorArgs = record {
@@ -223,7 +210,6 @@
   length : nat;
   sort_by_creation_time : bool;
 };
->>>>>>> 3713ca95
 type GetMarketsByStatusResult = record {
   total_active : nat;
   total_resolved : nat;
@@ -312,15 +298,12 @@
   active : vec Market;
   expired_unresolved : vec Market;
 };
-<<<<<<< HEAD
 type PlaceBetArgs = record {
   token_id : opt text;
   market_id : nat;
   amount : nat;
   outcome_index : nat;
 };
-type ResolutionArgs = record { market_id : nat; winning_outcomes : vec nat };
-=======
 type ProcessDetails = record { transaction_id : opt nat; timestamp : nat };
 type RefundReason = variant {
   Disputed;
@@ -328,7 +311,7 @@
   Other : text;
   VoidedMarket;
 };
->>>>>>> 3713ca95
+type ResolutionArgs = record { market_id : nat; winning_outcomes : vec nat };
 type ResolutionError = variant {
   MarketNotFound;
   MarketStillOpen;
@@ -354,11 +337,6 @@
   Decentralized : record { quorum : nat };
   Admin;
 };
-<<<<<<< HEAD
-type Result = variant { Ok; Err : text };
-type Result_1 = variant { Ok : nat; Err : text };
-type Result_2 = variant { Ok; Err : ResolutionError };
-=======
 type ResolutionResult = variant {
   Error : ResolutionError;
   AwaitingAdminApproval;
@@ -368,19 +346,13 @@
 type Result = variant { Ok; Err : text };
 type Result_1 = variant { Ok : nat; Err : text };
 type Result_2 = variant { Ok : opt MarketResolutionDetails; Err : text };
->>>>>>> 3713ca95
 type Result_3 = variant { Ok : ConsentInfo; Err : ErrorInfo };
 type Result_4 = variant { Ok : DelegationResponse; Err : DelegationError };
 type Result_5 = variant { Ok; Err : DelegationError };
 type Result_6 = variant { Ok; Err : BetError };
-<<<<<<< HEAD
-type Result_7 = variant { Ok : nat64; Err : text };
-type Result_8 = variant { Ok : opt nat; Err : text };
-=======
 type Result_7 = variant { Ok; Err : ResolutionError };
 type Result_8 = variant { Ok : nat64; Err : text };
 type Result_9 = variant { Ok : opt nat; Err : text };
->>>>>>> 3713ca95
 type RevokeDelegationRequest = record { targets : vec principal };
 type SearchMarketsArgs = record {
   include_resolved : bool;
@@ -391,22 +363,22 @@
   length : nat;
   sort_direction : opt SortDirection;
 };
-<<<<<<< HEAD
-type SearchMarketsResult = record { total : nat; markets : vec Market };
 type SortDirection = variant { Descending; Ascending };
 type SortField = variant { TotalPool; CreationTime; EndTime; TotalBets };
 type SortOption = variant {
   TotalPool : SortDirection;
   CreatedAt : SortDirection;
   EndTime : SortDirection;
-=======
-type SortDirection = variant { Descending; Ascending };
-type SortField = variant { TotalPool; CreationTime; EndTime; TotalBets };
+};
+type StatsResult = record {
+  total_bets : nat;
+  total_active_markets : nat;
+  total_markets : nat;
+};
 type TimeWeightPoint = record {
   weight : float64;
   absolute_time : nat;
   relative_time : float64;
->>>>>>> 3713ca95
 };
 type TokenBalanceBreakdown = record {
   platform_fees : nat;
@@ -436,21 +408,6 @@
   activation_fee : nat;
   symbol : text;
 };
-type TimeWeightPoint = record {
-  weight : float64;
-  absolute_time : nat;
-  relative_time : float64;
-};
-type TokenInfo = record {
-  id : text;
-  is_kong : bool;
-  decimals : nat8;
-  transfer_fee : nat;
-  name : text;
-  fee_percentage : nat64;
-  activation_fee : nat;
-  symbol : text;
-};
 type UserBetInfo = record {
   outcome_text : text;
   bet_amount : nat;
@@ -468,12 +425,8 @@
 };
 service : () -> {
   add_supported_token : (TokenInfo) -> (Result);
-<<<<<<< HEAD
-=======
-  admin_resolve_market : (nat, vec nat) -> (ResolutionResult);
   calculate_token_balance_reconciliation : () -> (BalanceReconciliationSummary);
   claim_winnings : (vec nat64) -> (BatchClaimResult);
->>>>>>> 3713ca95
   create_market : (
       text,
       MarketCategory,
@@ -486,34 +439,14 @@
       opt float64,
       opt text,
     ) -> (Result_1);
-<<<<<<< HEAD
+  create_test_claim : (principal, nat, nat, text) -> (nat64);
   estimate_bet_return : (nat64, nat64, nat64, nat64, opt text) -> (
       EstimatedReturn,
     ) query;
-  force_resolve_market : (ResolutionArgs) -> (Result_2);
+  force_resolve_market : (ResolutionArgs) -> (ResolutionResult);
   generate_time_weight_curve : (nat64, nat64) -> (vec TimeWeightPoint) query;
   get_all_categories : () -> (vec text) query;
   get_all_markets : (GetAllMarketsArgs) -> (GetAllMarketsResult) query;
-  get_all_transactions : () -> (vec record { nat64; FailedTransaction }) query;
-  get_latest_bets : () -> (vec LatestBets) query;
-  get_market : (nat) -> (opt Market) query;
-  get_market_bets : (nat) -> (vec Bet) query;
-  get_market_payout_records : (nat64) -> (vec BetPayoutRecord) query;
-  get_markets_by_creator : (GetMarketsByCreatorArgs) -> (
-      GetMarketsByCreatorResult,
-    ) query;
-  get_markets_by_status : (GetMarketsByStatusArgs) -> (
-      GetMarketsByStatusResult,
-    ) query;
-  get_stats : () -> (StatsResult) query;
-=======
-  create_test_claim : (principal, nat, nat, text) -> (nat64);
-  estimate_bet_return : (nat64, nat64, nat64, nat64, opt text) -> (
-      EstimatedReturn,
-    ) query;
-  force_resolve_market : (nat, vec nat) -> (ResolutionResult);
-  generate_time_weight_curve : (nat64, nat64) -> (vec TimeWeightPoint) query;
-  get_all_categories : () -> (vec text) query;
   get_all_transactions : () -> (vec record { nat64; FailedTransaction }) query;
   get_claim_by_id : (nat64) -> (opt ClaimRecord) query;
   get_claimable_summary : () -> (ClaimableSummary) query;
@@ -521,6 +454,7 @@
   get_featured_markets : (GetFeaturedMarketsArgs) -> (
       GetFeaturedMarketsResult,
     ) query;
+  get_latest_bets : () -> (vec LatestBets) query;
   get_latest_token_balance_reconciliation : () -> (
       opt BalanceReconciliationSummary,
     ) query;
@@ -535,7 +469,7 @@
   get_markets_by_status : (GetFeaturedMarketsArgs) -> (
       GetMarketsByStatusResult,
     ) query;
->>>>>>> 3713ca95
+  get_stats : () -> (StatsResult) query;
   get_supported_tokens : () -> (vec TokenInfo) query;
   get_token_fee_percentage : (text) -> (opt nat64) query;
   get_transactions_by_market : (nat) -> (
@@ -547,10 +481,7 @@
   get_unresolved_transactions : () -> (
       vec record { nat64; FailedTransaction },
     ) query;
-<<<<<<< HEAD
-=======
   get_user_claims : () -> (vec ClaimRecord) query;
->>>>>>> 3713ca95
   get_user_history : (principal) -> (UserHistory) query;
   get_user_pending_claims : () -> (vec ClaimRecord) query;
   icrc21_canister_call_consent_message : (ConsentMessageRequest) -> (
@@ -561,26 +492,12 @@
   icrc_34_get_delegation : (DelegationRequest) -> (Result_4) query;
   icrc_34_revoke_delegation : (RevokeDelegationRequest) -> (Result_5);
   is_admin : (principal) -> (bool) query;
-<<<<<<< HEAD
+  mark_claim_processed : (nat64) -> (bool);
   mark_transaction_resolved : (nat64) -> (Result);
   place_bet : (PlaceBetArgs) -> (Result_6);
-  propose_resolution : (ResolutionArgs) -> (Result_2);
-  resolve_via_admin : (ResolutionArgs) -> (Result_2);
-  resolve_via_admin_legacy : (nat, vec nat) -> (Result_2);
-  resolve_via_oracle : (nat, vec nat, blob) -> (Result_2);
-  retry_market_transactions : (nat) -> (vec Result_7);
-  retry_transaction : (nat64) -> (Result_8);
-  search_markets : (SearchMarketsArgs) -> (SearchMarketsResult) query;
-  simulate_future_weight : (nat64, nat64, nat64) -> (float64) query;
-  update_expired_markets : () -> (nat64);
-  update_token_config : (text, TokenInfo) -> (Result);
-  void_market : (nat) -> (Result_2);
-=======
-  mark_claim_processed : (nat64) -> (bool);
-  mark_transaction_resolved : (nat64) -> (Result);
-  place_bet : (nat, nat, nat, opt text) -> (Result_6);
-  propose_resolution : (nat, vec nat) -> (ResolutionResult);
-  resolve_via_admin : (nat, vec nat) -> (ResolutionResult);
+  propose_resolution : (ResolutionArgs) -> (ResolutionResult);
+  resolve_via_admin : (ResolutionArgs) -> (ResolutionResult);
+  resolve_via_admin_legacy : (nat, vec nat) -> (ResolutionResult);
   resolve_via_oracle : (nat, vec nat, blob) -> (Result_7);
   retry_claim : (nat64) -> (ClaimResult);
   retry_market_transactions : (nat) -> (vec Result_8);
@@ -591,5 +508,4 @@
   update_expired_markets : () -> (nat64);
   update_token_config : (text, TokenInfo) -> (Result);
   void_market : (nat) -> (ResolutionResult);
->>>>>>> 3713ca95
 }