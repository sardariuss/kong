type Bet = record {
  market_id : nat;
  user : principal;
  timestamp : nat;
  amount : nat;
  outcome_index : nat;
};
type BetError = variant {
  MarketNotFound;
  MarketClosed;
  BetRecordingFailed;
  TransferError : text;
  MarketUpdateFailed;
  InvalidOutcome;
  InsufficientBalance;
  BalanceUpdateFailed;
};
type ConsentInfo = record {
  metadata : ConsentMessageMetadata;
  consent_message : ConsentMessage;
};
type ConsentMessage = variant {
  LineDisplayMessage : record { pages : vec LineDisplayPage };
  GenericDisplayMessage : text;
};
type ConsentMessageMetadata = record {
  utc_offset_minutes : opt int16;
  language : text;
};
type ConsentMessageRequest = record {
  arg : blob;
  method : text;
  user_preferences : ConsentMessageSpec;
};
type ConsentMessageSpec = record {
  metadata : ConsentMessageMetadata;
  device_spec : opt DisplayMessageType;
};
type Delegation = record {
  created : nat64;
  targets_list_hash : blob;
  target : principal;
  expiration : opt nat64;
};
type DelegationError = variant {
  NotFound;
  Unauthorized;
  InvalidRequest : text;
  StorageError : text;
  Expired;
};
type DelegationRequest = record {
  targets : vec principal;
  expiration : opt nat64;
};
type DelegationResponse = record { delegations : vec Delegation };
type DisplayMessageType = variant {
  GenericDisplay;
  LineDisplay : record { characters_per_line : nat16; lines_per_page : nat16 };
};
type Distribution = record {
  bet_amount : nat;
  winnings : nat;
  user : principal;
  outcome_index : nat;
};
type ErrorInfo = record { description : text };
<<<<<<< HEAD
type EstimatedReturn = record {
  bet_amount : nat;
  uses_time_weighting : bool;
  current_outcome_pool : nat;
  estimated_platform_fee : opt nat;
  current_market_pool : nat;
  market_id : nat;
  platform_fee_percentage : opt nat64;
  scenarios : vec EstimatedReturnScenario;
  time_weight_alpha : opt float64;
  current_time : nat;
  outcome_index : nat;
};
type EstimatedReturnScenario = record {
  probability : float64;
  max_return : nat;
  time_weight : opt float64;
  time_weighted : bool;
  min_return : nat;
  expected_return : nat;
  scenario : text;
};
type FailedTransaction = record {
  resolved : bool;
  token_id : text;
  retry_count : nat8;
  market_id : opt nat;
  recipient : principal;
  error : text;
  timestamp : nat64;
  amount : nat;
};
type GetAllMarketsArgs = record {
  status_filter : opt MarketStatus;
  start : nat;
  length : nat64;
  sort_option : opt SortOption;
};
type GetAllMarketsResult = record { markets : vec Market; total_count : nat };
type GetMarketsByCreatorArgs = record {
  creator : principal;
=======
type GetAllMarketsArgs = record {
  status_filter : opt MarketStatus;
>>>>>>> 8a3cc201
  start : nat;
  length : nat;
  sort_option : opt SortOption;
};
type GetAllMarketsResult = record { markets : vec Market; total_count : nat };
type GetMarketsByStatusArgs = record { start : nat; length : nat };
type GetMarketsByStatusResult = record {
  total_active : nat;
  total_resolved : nat;
  total_expired_unresolved : nat;
  markets_by_status : MarketsByStatus;
};
type Icrc28TrustedOriginsResponse = record { trusted_origins : vec text };
type LatestBets = record { bet : Bet; market : Market };
type LineDisplayPage = record { lines : vec text };
type Market = record {
  id : nat;
  bet_count_percentages : vec float64;
  status : MarketStatus;
  outcome_pools : vec nat;
  creator : principal;
  outcome_percentages : vec float64;
  question : text;
  image_url : opt text;
  resolution_data : opt text;
  created_at : nat;
  end_time : nat;
  total_pool : nat;
  outcomes : vec text;
  resolution_method : ResolutionMethod;
  category : MarketCategory;
  rules : text;
  resolved_by : opt principal;
  bet_counts : vec nat;
};
type MarketCategory = variant {
  AI;
  Memes;
  Crypto;
  Other;
  Politics;
  KongMadness;
  Sports;
};
type MarketEndTime = variant { SpecificDate : nat; Duration : nat };
type MarketResult = record {
  bet_count_percentages : vec float64;
  outcome_pools : vec nat;
  outcome_percentages : vec float64;
  winning_pool : nat;
  distributions : vec Distribution;
  total_pool : nat;
  market : Market;
  winning_outcomes : vec nat;
  bet_counts : vec nat;
};
type MarketStatus = variant { Disputed; Open; Closed : vec nat; Voided };
type MarketsByStatus = record {
  resolved : vec MarketResult;
  active : vec Market;
  expired_unresolved : vec Market;
};
type PlaceBetArgs = record {
  token_id : opt text;
  market_id : nat;
  amount : nat;
  outcome_index : nat;
};
type ResolutionArgs = record { market_id : nat; winning_outcomes : vec nat };
type ResolutionError = variant {
  MarketNotFound;
  MarketStillOpen;
  TransferError : text;
  InvalidOutcome;
  InvalidMethod;
  AlreadyResolved;
  Unauthorized;
  UpdateFailed;
  PayoutFailed;
  VoidingFailed;
};
type ResolutionMethod = variant {
  Oracle : record {
    oracle_principals : vec principal;
    required_confirmations : nat;
  };
  Decentralized : record { quorum : nat };
  Admin;
};
type Result = variant { Ok : nat; Err : text };
type Result_1 = variant { Ok : ConsentInfo; Err : ErrorInfo };
type Result_2 = variant { Ok : DelegationResponse; Err : DelegationError };
type Result_3 = variant { Ok; Err : DelegationError };
type Result_4 = variant { Ok; Err : BetError };
type Result_5 = variant { Ok; Err : ResolutionError };
type RevokeDelegationRequest = record { targets : vec principal };
type SortDirection = variant { Descending; Ascending };
<<<<<<< HEAD
type SortField = variant { TotalPool; CreationTime; EndTime; TotalBets };
type SortOption = variant {
  TotalPool : SortDirection;
  CreatedAt : SortDirection;
  EndTime : SortDirection;
};
type StatsResult = record {
  total_bets : nat;
  total_active_markets : nat;
  total_markets : nat;
};
type TimeWeightPoint = record {
  weight : float64;
  absolute_time : nat;
  relative_time : float64;
=======
type SortOption = variant {
  TotalPool : SortDirection;
  CreatedAt : SortDirection;
>>>>>>> 8a3cc201
};
type StatsResult = record {
  total_bets : nat;
  total_active_markets : nat;
  total_markets : nat;
};
type UserBetInfo = record {
  outcome_text : text;
  bet_amount : nat;
  winnings : opt nat;
  market : Market;
  outcome_index : nat;
};
type UserHistory = record {
  pending_resolution : vec UserBetInfo;
  total_wagered : nat;
  current_balance : nat;
  total_won : nat;
  active_bets : vec UserBetInfo;
  resolved_bets : vec UserBetInfo;
};
service : () -> {
  create_market : (
      text,
      MarketCategory,
      text,
      vec text,
      ResolutionMethod,
      MarketEndTime,
      opt text,
<<<<<<< HEAD
      opt bool,
      opt float64,
      opt text,
    ) -> (Result_1);
  estimate_bet_return : (nat64, nat64, nat64, nat64, opt text) -> (
      EstimatedReturn,
    ) query;
  force_resolve_market : (ResolutionArgs) -> (Result_2);
  generate_time_weight_curve : (nat64, nat64) -> (vec TimeWeightPoint) query;
  get_all_categories : () -> (vec text) query;
  get_all_markets : (GetAllMarketsArgs) -> (GetAllMarketsResult) query;
  get_all_transactions : () -> (vec record { nat64; FailedTransaction }) query;
  get_latest_bets : () -> (vec LatestBets) query;
=======
    ) -> (Result);
  get_all_categories : () -> (vec text) query;
  get_all_markets : (GetAllMarketsArgs) -> (GetAllMarketsResult) query;
>>>>>>> 8a3cc201
  get_market : (nat) -> (opt Market) query;
  get_market_bets : (nat) -> (vec Bet) query;
  get_markets_by_status : (GetMarketsByStatusArgs) -> (
      GetMarketsByStatusResult,
    ) query;
  get_stats : () -> (StatsResult) query;
<<<<<<< HEAD
  get_supported_tokens : () -> (vec TokenInfo) query;
  get_token_fee_percentage : (text) -> (opt nat64) query;
  get_transactions_by_market : (nat) -> (
      vec record { nat64; FailedTransaction },
    ) query;
  get_transactions_by_recipient : (principal) -> (
      vec record { nat64; FailedTransaction },
    ) query;
  get_unresolved_transactions : () -> (
      vec record { nat64; FailedTransaction },
    ) query;
=======
>>>>>>> 8a3cc201
  get_user_history : (principal) -> (UserHistory) query;
  icrc21_canister_call_consent_message : (ConsentMessageRequest) -> (
      Result_1,
    ) query;
  icrc28_trusted_origins : () -> (Icrc28TrustedOriginsResponse) query;
  icrc_34_delegate : (DelegationRequest) -> (Result_2);
  icrc_34_get_delegation : (DelegationRequest) -> (Result_2) query;
  icrc_34_revoke_delegation : (RevokeDelegationRequest) -> (Result_3);
  is_admin : (principal) -> (bool) query;
<<<<<<< HEAD
  mark_transaction_resolved : (nat64) -> (Result);
  place_bet : (PlaceBetArgs) -> (Result_6);
  propose_resolution : (ResolutionArgs) -> (Result_2);
  resolve_via_admin : (ResolutionArgs) -> (Result_2);
  resolve_via_admin_legacy : (nat, vec nat) -> (Result_2);
  resolve_via_oracle : (nat, vec nat, blob) -> (Result_2);
  retry_market_transactions : (nat) -> (vec Result_7);
  retry_transaction : (nat64) -> (Result_8);
  search_markets : (SearchMarketsArgs) -> (SearchMarketsResult) query;
  simulate_future_weight : (nat64, nat64, nat64) -> (float64) query;
  update_expired_markets : () -> (nat64);
  update_token_config : (text, TokenInfo) -> (Result);
  void_market : (nat) -> (Result_2);
=======
  place_bet : (nat, nat, nat) -> (Result_4);
  resolve_via_admin : (nat, vec nat) -> (Result_5);
  resolve_via_oracle : (nat, vec nat, blob) -> (Result_5);
  void_market : (nat) -> (Result_5);
>>>>>>> 8a3cc201
}<|MERGE_RESOLUTION|>--- conflicted
+++ resolved
@@ -65,52 +65,8 @@
   outcome_index : nat;
 };
 type ErrorInfo = record { description : text };
-<<<<<<< HEAD
-type EstimatedReturn = record {
-  bet_amount : nat;
-  uses_time_weighting : bool;
-  current_outcome_pool : nat;
-  estimated_platform_fee : opt nat;
-  current_market_pool : nat;
-  market_id : nat;
-  platform_fee_percentage : opt nat64;
-  scenarios : vec EstimatedReturnScenario;
-  time_weight_alpha : opt float64;
-  current_time : nat;
-  outcome_index : nat;
-};
-type EstimatedReturnScenario = record {
-  probability : float64;
-  max_return : nat;
-  time_weight : opt float64;
-  time_weighted : bool;
-  min_return : nat;
-  expected_return : nat;
-  scenario : text;
-};
-type FailedTransaction = record {
-  resolved : bool;
-  token_id : text;
-  retry_count : nat8;
-  market_id : opt nat;
-  recipient : principal;
-  error : text;
-  timestamp : nat64;
-  amount : nat;
-};
 type GetAllMarketsArgs = record {
   status_filter : opt MarketStatus;
-  start : nat;
-  length : nat64;
-  sort_option : opt SortOption;
-};
-type GetAllMarketsResult = record { markets : vec Market; total_count : nat };
-type GetMarketsByCreatorArgs = record {
-  creator : principal;
-=======
-type GetAllMarketsArgs = record {
-  status_filter : opt MarketStatus;
->>>>>>> 8a3cc201
   start : nat;
   length : nat;
   sort_option : opt SortOption;
@@ -208,27 +164,9 @@
 type Result_5 = variant { Ok; Err : ResolutionError };
 type RevokeDelegationRequest = record { targets : vec principal };
 type SortDirection = variant { Descending; Ascending };
-<<<<<<< HEAD
-type SortField = variant { TotalPool; CreationTime; EndTime; TotalBets };
 type SortOption = variant {
   TotalPool : SortDirection;
   CreatedAt : SortDirection;
-  EndTime : SortDirection;
-};
-type StatsResult = record {
-  total_bets : nat;
-  total_active_markets : nat;
-  total_markets : nat;
-};
-type TimeWeightPoint = record {
-  weight : float64;
-  absolute_time : nat;
-  relative_time : float64;
-=======
-type SortOption = variant {
-  TotalPool : SortDirection;
-  CreatedAt : SortDirection;
->>>>>>> 8a3cc201
 };
 type StatsResult = record {
   total_bets : nat;
@@ -259,45 +197,15 @@
       ResolutionMethod,
       MarketEndTime,
       opt text,
-<<<<<<< HEAD
-      opt bool,
-      opt float64,
-      opt text,
-    ) -> (Result_1);
-  estimate_bet_return : (nat64, nat64, nat64, nat64, opt text) -> (
-      EstimatedReturn,
-    ) query;
-  force_resolve_market : (ResolutionArgs) -> (Result_2);
-  generate_time_weight_curve : (nat64, nat64) -> (vec TimeWeightPoint) query;
-  get_all_categories : () -> (vec text) query;
-  get_all_markets : (GetAllMarketsArgs) -> (GetAllMarketsResult) query;
-  get_all_transactions : () -> (vec record { nat64; FailedTransaction }) query;
-  get_latest_bets : () -> (vec LatestBets) query;
-=======
     ) -> (Result);
   get_all_categories : () -> (vec text) query;
   get_all_markets : (GetAllMarketsArgs) -> (GetAllMarketsResult) query;
->>>>>>> 8a3cc201
   get_market : (nat) -> (opt Market) query;
   get_market_bets : (nat) -> (vec Bet) query;
   get_markets_by_status : (GetMarketsByStatusArgs) -> (
       GetMarketsByStatusResult,
     ) query;
   get_stats : () -> (StatsResult) query;
-<<<<<<< HEAD
-  get_supported_tokens : () -> (vec TokenInfo) query;
-  get_token_fee_percentage : (text) -> (opt nat64) query;
-  get_transactions_by_market : (nat) -> (
-      vec record { nat64; FailedTransaction },
-    ) query;
-  get_transactions_by_recipient : (principal) -> (
-      vec record { nat64; FailedTransaction },
-    ) query;
-  get_unresolved_transactions : () -> (
-      vec record { nat64; FailedTransaction },
-    ) query;
-=======
->>>>>>> 8a3cc201
   get_user_history : (principal) -> (UserHistory) query;
   icrc21_canister_call_consent_message : (ConsentMessageRequest) -> (
       Result_1,
@@ -307,24 +215,8 @@
   icrc_34_get_delegation : (DelegationRequest) -> (Result_2) query;
   icrc_34_revoke_delegation : (RevokeDelegationRequest) -> (Result_3);
   is_admin : (principal) -> (bool) query;
-<<<<<<< HEAD
-  mark_transaction_resolved : (nat64) -> (Result);
-  place_bet : (PlaceBetArgs) -> (Result_6);
-  propose_resolution : (ResolutionArgs) -> (Result_2);
-  resolve_via_admin : (ResolutionArgs) -> (Result_2);
-  resolve_via_admin_legacy : (nat, vec nat) -> (Result_2);
-  resolve_via_oracle : (nat, vec nat, blob) -> (Result_2);
-  retry_market_transactions : (nat) -> (vec Result_7);
-  retry_transaction : (nat64) -> (Result_8);
-  search_markets : (SearchMarketsArgs) -> (SearchMarketsResult) query;
-  simulate_future_weight : (nat64, nat64, nat64) -> (float64) query;
-  update_expired_markets : () -> (nat64);
-  update_token_config : (text, TokenInfo) -> (Result);
-  void_market : (nat) -> (Result_2);
-=======
   place_bet : (nat, nat, nat) -> (Result_4);
   resolve_via_admin : (nat, vec nat) -> (Result_5);
   resolve_via_oracle : (nat, vec nat, blob) -> (Result_5);
   void_market : (nat) -> (Result_5);
->>>>>>> 8a3cc201
 }