--- conflicted
+++ resolved
@@ -182,15 +182,6 @@
   timestamp : nat64;
   amount : nat;
 };
-<<<<<<< HEAD
-type GetAllMarketsArgs = record {
-  status_filter : opt MarketStatus;
-  start : nat;
-  length : nat64;
-  sort_option : opt SortOption;
-};
-type GetAllMarketsResult = record { markets : vec Market; total_count : nat };
-=======
 type FailedTransactionInfo = record {
   token_id : opt text;
   market_id : opt nat;
@@ -204,9 +195,15 @@
   error_message : text;
   timestamp : nat;
 };
+type GetAllMarketsArgs = record {
+  status_filter : opt MarketStatus;
+  start : nat;
+  length : nat64;
+  sort_option : opt SortOption;
+};
+type GetAllMarketsResult = record { markets : vec Market; total_count : nat };
 type GetFeaturedMarketsArgs = record { start : nat; length : nat };
 type GetFeaturedMarketsResult = record { total : nat; markets : vec Market };
->>>>>>> 3713ca95
 type GetMarketsByCreatorArgs = record {
   creator : principal;
   start : nat;
@@ -301,15 +298,12 @@
   active : vec Market;
   expired_unresolved : vec Market;
 };
-<<<<<<< HEAD
 type PlaceBetArgs = record {
   token_id : opt text;
   market_id : nat;
   amount : nat;
   outcome_index : nat;
 };
-type ResolutionArgs = record { market_id : nat; winning_outcomes : vec nat };
-=======
 type ProcessDetails = record { transaction_id : opt nat; timestamp : nat };
 type RefundReason = variant {
   Disputed;
@@ -317,7 +311,7 @@
   Other : text;
   VoidedMarket;
 };
->>>>>>> 3713ca95
+type ResolutionArgs = record { market_id : nat; winning_outcomes : vec nat };
 type ResolutionError = variant {
   MarketNotFound;
   MarketStillOpen;
@@ -431,7 +425,6 @@
 };
 service : () -> {
   add_supported_token : (TokenInfo) -> (Result);
-  admin_resolve_market : (nat, vec nat) -> (ResolutionResult);
   calculate_token_balance_reconciliation : () -> (BalanceReconciliationSummary);
   claim_winnings : (vec nat64) -> (BatchClaimResult);
   create_market : (
@@ -450,28 +443,21 @@
   estimate_bet_return : (nat64, nat64, nat64, nat64, opt text) -> (
       EstimatedReturn,
     ) query;
-<<<<<<< HEAD
-  force_resolve_market : (ResolutionArgs) -> (Result_2);
-=======
-  force_resolve_market : (nat, vec nat) -> (ResolutionResult);
->>>>>>> 3713ca95
+  force_resolve_market : (ResolutionArgs) -> (ResolutionResult);
   generate_time_weight_curve : (nat64, nat64) -> (vec TimeWeightPoint) query;
   get_all_categories : () -> (vec text) query;
   get_all_markets : (GetAllMarketsArgs) -> (GetAllMarketsResult) query;
   get_all_transactions : () -> (vec record { nat64; FailedTransaction }) query;
-<<<<<<< HEAD
-  get_latest_bets : () -> (vec LatestBets) query;
-=======
   get_claim_by_id : (nat64) -> (opt ClaimRecord) query;
   get_claimable_summary : () -> (ClaimableSummary) query;
   get_claims_stats : () -> (ClaimsStats) query;
   get_featured_markets : (GetFeaturedMarketsArgs) -> (
       GetFeaturedMarketsResult,
     ) query;
+  get_latest_bets : () -> (vec LatestBets) query;
   get_latest_token_balance_reconciliation : () -> (
       opt BalanceReconciliationSummary,
     ) query;
->>>>>>> 3713ca95
   get_market : (nat) -> (opt Market) query;
   get_market_bets : (nat) -> (vec Bet) query;
   get_market_claims : (nat) -> (vec ClaimRecord) query;
@@ -508,26 +494,16 @@
   is_admin : (principal) -> (bool) query;
   mark_claim_processed : (nat64) -> (bool);
   mark_transaction_resolved : (nat64) -> (Result);
-<<<<<<< HEAD
   place_bet : (PlaceBetArgs) -> (Result_6);
-  propose_resolution : (ResolutionArgs) -> (Result_2);
-  resolve_via_admin : (ResolutionArgs) -> (Result_2);
-  resolve_via_admin_legacy : (nat, vec nat) -> (Result_2);
-  resolve_via_oracle : (nat, vec nat, blob) -> (Result_2);
-  retry_market_transactions : (nat) -> (vec Result_7);
-  retry_transaction : (nat64) -> (Result_8);
-  search_markets : (SearchMarketsArgs) -> (SearchMarketsResult) query;
-=======
-  place_bet : (nat, nat, nat, opt text) -> (Result_6);
-  propose_resolution : (nat, vec nat) -> (ResolutionResult);
-  resolve_via_admin : (nat, vec nat) -> (ResolutionResult);
+  propose_resolution : (ResolutionArgs) -> (ResolutionResult);
+  resolve_via_admin : (ResolutionArgs) -> (ResolutionResult);
+  resolve_via_admin_legacy : (nat, vec nat) -> (ResolutionResult);
   resolve_via_oracle : (nat, vec nat, blob) -> (Result_7);
   retry_claim : (nat64) -> (ClaimResult);
   retry_market_transactions : (nat) -> (vec Result_8);
   retry_transaction : (nat64) -> (Result_9);
   search_markets : (SearchMarketsArgs) -> (GetFeaturedMarketsResult) query;
   set_market_featured : (nat, bool) -> (Result);
->>>>>>> 3713ca95
   simulate_future_weight : (nat64, nat64, nat64) -> (float64) query;
   update_expired_markets : () -> (nat64);
   update_token_config : (text, TokenInfo) -> (Result);
