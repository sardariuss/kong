--- conflicted
+++ resolved
@@ -2,11 +2,7 @@
 
 use super::market::*;
 
-<<<<<<< HEAD
-use crate::storage::{MARKETS, BETS};
-=======
 use crate::stable_memory::{STABLE_MARKETS, STABLE_BETS};
->>>>>>> cf4a538d
 use crate::types::{MarketId, StorableNat};
 
 use candid::CandidType;
@@ -136,14 +132,9 @@
     let mut bet_counts = vec![StorableNat::from(0u64); market.outcomes.len()];
     let mut total_bets = StorableNat::from(0u64);
 
-<<<<<<< HEAD
-    BETS.with(|bets| {
-        let bets_ref = bets.borrow();
-=======
     STABLE_BETS.with(|bets| {
         let bets_ref = bets.borrow();
         // Iterate through all bets and filter by market_id
->>>>>>> cf4a538d
         for (bet_key, bet) in bets_ref.iter() {
             if bet_key.market_id == market_id {
                 let outcome_idx = bet.outcome_index.to_u64() as usize;
