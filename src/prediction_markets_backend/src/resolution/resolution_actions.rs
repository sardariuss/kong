--- conflicted
+++ resolved
@@ -10,14 +10,8 @@
 use crate::resolution::resolution::{*, ResolutionResult};
 use crate::controllers::admin::*;
 use crate::market::market::*;
-<<<<<<< HEAD
-use crate::stable_memory::*;
-use crate::types::{MarketId};
-use crate::types::ResolutionArgs;
-=======
 use crate::storage::{MARKETS, RESOLUTION_PROPOSALS};
-use crate::types::{MarketId, OutcomeIndex};
->>>>>>> 3713ca95
+use crate::types::{MarketId, OutcomeIndex, ResolutionArgs};
 
 /// Resolves a market directly (for admin created markets)
 ///
@@ -81,20 +75,12 @@
 /// Only admins can call this function.
 // Note: #[update] attribute removed to avoid conflict with the original function in dual_approval.rs
 pub async fn force_resolve_market(
-<<<<<<< HEAD
     args: ResolutionArgs
-) -> Result<(), ResolutionError> {
+
+) -> ResolutionResult {
     // Validate outcome indices are not empty
     if args.winning_outcomes.is_empty() {
-        return Err(ResolutionError::InvalidOutcome);
-=======
-    market_id: MarketId,
-    winning_outcomes: Vec<OutcomeIndex>
-) -> ResolutionResult {
-    // Validate outcome indices are not empty
-    if winning_outcomes.is_empty() {
         return ResolutionResult::Error(ResolutionError::InvalidOutcome);
->>>>>>> 3713ca95
     }
     
     let admin = ic_cdk::caller();
@@ -107,15 +93,7 @@
     // Get the market
     let mut market = match MARKETS.with(|markets| {
         let markets_ref = markets.borrow();
-<<<<<<< HEAD
-        markets_ref.get(&args.market_id).ok_or(ResolutionError::MarketNotFound)
-    })?;
-    
-    // Verify market is in an active state
-    if !matches!(market.status, MarketStatus::Active) {
-        return Err(ResolutionError::InvalidMarketStatus);
-=======
-        markets_ref.get(&market_id)
+        markets_ref.get(&args.market_id)
     }) {
         Some(market) => market,
         None => return ResolutionResult::Error(ResolutionError::MarketNotFound)
@@ -124,7 +102,6 @@
     // Verify market is in a resolvable state (Active or ExpiredUnresolved)
     if !matches!(market.status, MarketStatus::Active | MarketStatus::ExpiredUnresolved) {
         return ResolutionResult::Error(ResolutionError::InvalidMarketStatus);
->>>>>>> 3713ca95
     }
     
     // Validate outcome indices
@@ -139,14 +116,10 @@
     ic_cdk::println!("Admin {} is force-resolving market {}", admin, args.market_id);
     
     // Resolve directly
-<<<<<<< HEAD
-    resolve_market_directly(args, &mut market, admin).await
-=======
-    match resolve_market_directly(market_id, &mut market, winning_outcomes, admin).await {
+    match resolve_market_directly(args, &mut market, admin).await {
         Ok(_) => ResolutionResult::Success,
         Err(e) => ResolutionResult::Error(e)
     }
->>>>>>> 3713ca95
 }
 
 /// Voids a market and refunds all bets to users
