--- conflicted
+++ resolved
@@ -167,15 +167,9 @@
         #[cfg(feature = "prod")]
         String::from("https://www.kongswap.io"),
         #[cfg(feature = "prod")]
-<<<<<<< HEAD
-        String::from("https://kongswap.io"),
-        #[cfg(feature = "prod")]
-        String::from("http://localhost:5173"),
-=======
         String::from("https://edoy4-liaaa-aaaar-qakha-cai.icp0.io"),
         #[cfg(feature = "prod")]
         String::from("https://dev.kongswap.io"),
->>>>>>> 24a3a988
     ];
 
     Icrc28TrustedOriginsResponse { trusted_origins }
